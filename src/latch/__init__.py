--- conflicted
+++ resolved
@@ -26,11 +26,8 @@
     g6e_12xlarge_task,
     g6e_16xlarge_task,
     g6e_24xlarge_task,
-<<<<<<< HEAD
+    g6e_48xlarge_task,
     g6e_xlarge_task,
-=======
-    g6e_48xlarge_task,
->>>>>>> 014b71be
     large_gpu_task,
     large_task,
     medium_task,
