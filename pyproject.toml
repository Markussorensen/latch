--- conflicted
+++ resolved
@@ -12,11 +12,7 @@
 
 [project]
 name = "latch"
-<<<<<<< HEAD
-version = "2.59.2"
-=======
-version = "2.61.1"
->>>>>>> 4a535967
+version = "2.61.2"
 description = "The Latch SDK"
 authors = [{ name = "Kenny Workman", email = "kenny@latch.bio" }]
 maintainers = [
