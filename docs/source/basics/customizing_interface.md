# Customizing Your Interface

The Latch SDK will dynamically construct parameter interfaces from your python code. With these you can specify

* markdown formatted long form documentation
* sidebar presentation of contact email, repository, social media links, etc.
* the ordering and grouping of parameters
* parameter tooltip descriptions
* parameter display names

You use the `LatchMetadata`, `LatchParameter`, etc. constructs to create your parameter interface, with a docstring specifying a short and long description.

---

<<<<<<< HEAD
## Using `LatchMetdata` objects

While most of the metadata of a workflow will be encapsulated in a `LatchMetadata` object, we still require a docstring in the body of the workflow function which specifies both a short and long-form description.

### One Line Description
=======
### Previewing your Workflow

To quickly reiterate on the user interface of your workflow, you can use `latch preview` to preview your workflow locally without registering them on Latch. 

First, verify that you are inside the workflow directory: 
```shell-session
$ ls

Dockerfile      reference       wf      version
```

Then, use `latch preview` with the name of your workflow function: 
```shell-session
$ latch preview <workflow_function_name>
```

## One Line Description
>>>>>>> c5f0df57

The first line of the workflow function docstring will get rendered in the sidebar of the workflow and the workflow explore tab as a brief description of your workflow's functionality. Think of this as summarizing the entirety of your workflow's significance into a single line.

```python
@workflow
def foo(
    ...
):
    """This line is a short workflow description, displayed in the explore tab and sidebar.

    ...
    """
    ...
```

### Long Form Description

The body of the workflow function docstring is where you write long-form markdown documentation. This markdown will get rendered in the dedicated workflow "About" tab on your interface. Feel free to include links, lists, code blocks, and more.

```python
@workflow
def foo(
    ...
):
    """This line is a short workflow description, displayed in the explore tab

    This line starts the long workflow description in markdown, displayed in
    this workflow's about tab

    Lists
    - item1
    - item2
    - item3

    ### headers

    Lorem ipsum dolor sit amet, consectetur adipiscing elit, sed do eiusmod 
    tempor incididunt ut labore et dolore magna aliqua. Ut enim ad minim veniam, 
    quis nostrud exercitation ullamco laboris nisi ut aliquip ex ea commodo 
    consequat. Duis aute irure dolor in reprehenderit in voluptate velit esse 
    cillum dolore eu fugiat nulla pariatur. Excepteur sint occaecat cupidatat 
    non proident, sunt in culpa qui officia deserunt mollit anim id est 
    laborum.
    """
    ...
```

### The `LatchMetadata` Object

The main object that organizes the metadata for a workflow is the `LatchMetadata` object. To use, create a singleton instance of a `LatchMetadata` object as follows:

```python
from latch.types import LatchMetadata, LatchAuthor

metadata = LatchMetadata(
    display_name="My Workflow",
    documentation="https://github.com/author/my_workflow/README.md",
    author=LatchAuthor(
        name="Workflow Author",
        email="licensing@company.com",
        github="https://github.com/author",
    ),
    repository="https://github.com/author/my_workflow",
    license="MIT",
)
```

The information given here will be rendered in the sidebar of the workflow in the Latch Console. Here's a brief description of each of the fields of the LatchMetadata object:

* `display_name`: The name of the workflow, e.g. CRISPResso2,
* `documentation`: A URL that leads to documentation for the workflow itself,
* `author`: This must be a `LatchAuthor` objects, whose fields are:
  * `name`: The name of the author;
  * `email`: The author's email;
  * `github`: A link to the author's Github profile,
* `repository`: A link to the Github repository where the code for the workflow lives,
* `license`: The license that the workflow code falls under - must be a [SPDX](https://spdx.dev/) identifier.

### Customizing Parameter Presentation

When a workflow is registered, each parameter will receive a frontend component to ingest values in the browser. These components will perform HTML-native type validation on inputted values and can be customized from the python code. You can add a parameter to the interface by adding a `LatchParameter` object to your `LatchMetadata` object's parameter dictionary as below:

```python
from latch.types import LatchParameter, LatchAppearanceType, LatchRule

...

# Assuming you have created a LatchMetadata object named `metadata`
metadata.parameters['param_0'] = LatchParameter(
    display_name="Parameter 0",
    description="This is parameter 0",
    hidden=False,
)

...

@workflow(metadata)
def wf(
    param_0: int, # any of the supported types would also work here
    ...
)
```

Each key in `metadata.parameters` must be the name of one of the parameters of the workflow, and so the corresponding `LatchParameter` object describes that specific parameter. A `LatchParameter` can take a myriad of keyword arguments at construction time, each of which are briefly described below.

* `display_name`: A human-readable, descriptive name of the parameter,
* `description`: A short description of the role of the parameter within the workflow, to be displayed when hovered over in a tooltip,
* `hidden`: A boolean for whether or not the parameter should be hidden by default,
* `section_title`: If provided, the specified parameter will start a new section of the given name,
* `placeholder`: What placeholder to put inside the input form for the parameter if no value is present,
* `comment`: A comment about the parameter,
* `output`: Whether this parameter is an output directory (to disable path existence checks),
* `batch_table_column`: Whether this parameter should have a column to itself in the batch table at the top of the parameters page,
* `appearance_type`: Either `LatchAppearanceType.line` or `LatchAppearanceType.paragraph`, which style to render text inputs as.
* `rules`: A list of `LatchRule`s which consist of a regular expression and a message. If provided, an input must match all given regexes in order to appear valid in the front end - if it fails to match one of the regexes, the corresponding message is displayed.<|MERGE_RESOLUTION|>--- conflicted
+++ resolved
@@ -12,14 +12,7 @@
 
 ---
 
-<<<<<<< HEAD
-## Using `LatchMetdata` objects
-
-While most of the metadata of a workflow will be encapsulated in a `LatchMetadata` object, we still require a docstring in the body of the workflow function which specifies both a short and long-form description.
-
-### One Line Description
-=======
-### Previewing your Workflow
+## Previewing your Workflow
 
 To quickly reiterate on the user interface of your workflow, you can use `latch preview` to preview your workflow locally without registering them on Latch. 
 
@@ -35,8 +28,11 @@
 $ latch preview <workflow_function_name>
 ```
 
-## One Line Description
->>>>>>> c5f0df57
+## Using `LatchMetdata` objects
+
+While most of the metadata of a workflow will be encapsulated in a `LatchMetadata` object, we still require a docstring in the body of the workflow function which specifies both a short and long-form description.
+
+### One Line Description
 
 The first line of the workflow function docstring will get rendered in the sidebar of the workflow and the workflow explore tab as a brief description of your workflow's functionality. Think of this as summarizing the entirety of your workflow's significance into a single line.
 
