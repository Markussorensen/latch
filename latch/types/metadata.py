import csv
import functools
import re
from dataclasses import Field, asdict, dataclass, field, fields, is_dataclass
from enum import Enum
from pathlib import Path
from textwrap import dedent, indent
from typing import (
    Any,
    Callable,
    ClassVar,
    Collection,
    Dict,
    Generic,
    List,
    Literal,
    Optional,
    Protocol,
    Tuple,
    Type,
    TypeVar,
    Union,
    get_args,
    get_origin,
)

import click
import yaml
from typing_extensions import Annotated, TypeAlias

from latch_cli.snakemake.config.utils import validate_snakemake_type
from latch_cli.utils import identifier_suffix_from_str

from .directory import LatchDir
from .file import LatchFile


class LatchRule:
    """Class describing a rule that a parameter input must follow"""

    regex: str
    """A string regular expression which inputs must match"""
    message: str
    """The message to render when an input does not match the regex"""

    @property
    def dict(self):
        return asdict(self)

    def __post_init__(self):
        try:
            re.compile(self.regex)
        except re.error as e:
            raise ValueError(f"Malformed regex {self.regex}: {e.msg}")


class LatchAppearanceEnum(Enum):
    line = "line"
    paragraph = "paragraph"


@dataclass(frozen=True)
class MultiselectOption:
    name: str
    value: object


@dataclass(frozen=True)
class Multiselect:
    options: List[MultiselectOption] = field(default_factory=list)
    allow_custom: bool = False


# backwards compatibility
LatchAppearanceType = LatchAppearanceEnum

LatchAppearance: TypeAlias = Union[LatchAppearanceEnum, Multiselect]


@dataclass
class LatchAuthor:
    """Class describing metadata about the workflow author"""

    name: Optional[str] = None
    """The name of the author"""
    email: Optional[str] = None
    """The email of the author"""
    github: Optional[str] = None
    """A link to the github profile of the author"""


@dataclass(frozen=True)
class FlowBase:
    """Parent class for all flow elements

    Available flow elements:

    * :class:`~latch.types.metadata.Params`

    * :class:`~latch.types.metadata.Text`

    * :class:`~latch.types.metadata.Title`

    * :class:`~latch.types.metadata.Section`

    * :class:`~latch.types.metadata.Spoiler`

    * :class:`~latch.types.metadata.Fork`
    """

    ...


@dataclass(frozen=True, init=False)
class Section(FlowBase):
    """Flow element that displays a child flow in a card with a given title

    Example:


    .. image:: ../assets/flow-example/flow_example_1.png
        :alt: Example of a user interface for a workflow with a custom flow

    .. image:: ../assets/flow-example/flow_example_spoiler.png
        :alt: Example of a spoiler flow element


    The `LatchMetadata` for the example above can be defined as follows:

    .. code-block:: python

        from latch.types import LatchMetadata, LatchParameter
        from latch.types.metadata import FlowBase, Section, Text, Params, Fork, Spoiler
        from latch import workflow

        flow = [
            Section(
                "Samples",
                Text(
                    "Sample provided has to include an identifier for the sample (Sample name)"
                    " and one or two files corresponding to the reads (single-end or paired-end, respectively)"
                ),
                Fork(
                    "sample_fork",
                    "Choose read type",
                    paired_end=ForkBranch("Paired-end", Params("paired_end")),
                    single_end=ForkBranch("Single-end", Params("single_end")),
                ),
            ),
            Section(
                "Quality threshold",
                Text(
                    "Select the quality value in which a base is qualified."
                    "Quality value refers to a Phred quality score"
                ),
                Params("quality_threshold"),
            ),
            Spoiler(
                "Output directory",
                Text("Name of the output directory to send results to."),
                Params("output_directory"),
            ),
        ]

        metadata = LatchMetadata(
            display_name="fastp - Flow Tutorial",
            author=LatchAuthor(
                name="LatchBio",
            ),
            parameters={
                "sample_fork": LatchParameter(),
                "paired_end": LatchParameter(
                    display_name="Paired-end reads",
                    description="FASTQ files",
                    batch_table_column=True,
                ),
                "single_end": LatchParameter(
                    display_name="Single-end reads",
                    description="FASTQ files",
                    batch_table_column=True,
                ),
                "output_directory": LatchParameter(
                    display_name="Output directory",
                ),
            },
            flow=flow,
        )

        @workflow(metadata)
        def fastp(
            sample_fork: str,
            paired_end: PairedEnd,
            single_end: Optional[SingleEnd] = None,
            output_directory: str = "fastp_results",
        ) -> LatchDir:
            ...
    """

    section: str
    """Title of the section"""
    flow: List[FlowBase]
    """Flow displayed in the section card"""

    def __init__(self, section: str, *flow: FlowBase):
        object.__setattr__(self, "section", section)
        object.__setattr__(self, "flow", list(flow))


@dataclass(frozen=True)
class Text(FlowBase):
    """Flow element that displays a markdown string"""

    text: str
    """Markdown body text"""


@dataclass(frozen=True)
class Title(FlowBase):
    """Flow element that displays a markdown title"""

    title: str
    """Markdown title text"""


@dataclass(frozen=True, init=False)
class Params(FlowBase):
    """Flow element that displays parameter widgets"""

    params: List[str]
    """
    Names of parameters whose widgets will be displayed.
    Order is preserved. Duplicates are allowed
    """

    def __init__(self, *args: str):
        object.__setattr__(self, "params", list(args))


@dataclass(frozen=True, init=False)
class Spoiler(FlowBase):
    """Flow element that displays a collapsible card with a given title"""

    spoiler: str
    """Title of the spoiler"""
    flow: List[FlowBase]
    """Flow displayed in the spoiler card"""

    def __init__(self, spoiler: str, *flow: FlowBase):
        object.__setattr__(self, "spoiler", spoiler)
        object.__setattr__(self, "flow", list(flow))


@dataclass(frozen=True, init=False)
class ForkBranch:
    """Definition of a :class:`~latch.types.metadata.Fork` branch"""

    display_name: str
    """String displayed in the fork's multibutton"""
    flow: List[FlowBase]
    """Child flow displayed in the fork card when the branch is active"""

    def __init__(self, display_name: str, *flow: FlowBase):
        object.__setattr__(self, "display_name", display_name)
        object.__setattr__(self, "flow", list(flow))


@dataclass(frozen=True, init=False)
class Fork(FlowBase):
    """Flow element that displays a set of mutually exclusive alternatives

    Displays a title, followed by a horizontal multibutton for selecting a branch,
    then a card for the active branch
    """

    fork: str
    """Name of a `str`-typed parameter to store the active branch's key"""
    display_name: str
    """Title shown above the fork selector"""
    flows: Dict[str, ForkBranch]
    """
    Mapping between branch keys to branch definitions.
    Order determines the order of options in the multibutton
    """

    def __init__(self, fork: str, display_name: str, **flows: ForkBranch):
        object.__setattr__(self, "fork", fork)
        object.__setattr__(self, "display_name", display_name)
        object.__setattr__(self, "flows", flows)


@dataclass
class LatchParameter:
    """Class for organizing parameter metadata"""

    display_name: Optional[str] = None
    """The name used to display the parameter on Latch Console"""
    description: Optional[str] = None
    """The description of the parameter's role in the workflow"""
    hidden: bool = False
    """Whether or not the parameter should be hidden by default"""
    section_title: Optional[str] = None
    """Whether this parameter should start a new section"""
    placeholder: Optional[str] = None
    """
    What should be rendered as a placeholder in the input box
    of the parameter before any value is inputed.
    """
    comment: Optional[str] = None
    """Any comment on the parameter itself"""
    output: bool = False
    """
    Whether or not this parameter is an output (used to disable
    path validation before launching a workflow)
    """
    batch_table_column: bool = False
    """
    Whether this parameter should be given a column in the batch
    table at the top of the workflow inputs
    """
    allow_dir: bool = True
    """
    Whether or not this parameter should accept directories in UI
    """
    allow_file: bool = True
    """
    Whether or not this parameter should accept files in UI.
    """
    appearance_type: LatchAppearance = LatchAppearanceEnum.line
    """
    Whether the parameter should be rendered as a line or paragraph
    (must be exactly one of either LatchAppearanceType.line or
    LatchAppearanceType.paragraph)
    """
    rules: List[LatchRule] = field(default_factory=list)
    """
    A list of LatchRule objects that inputs to this parameter must follow
    """
    detail: Optional[str] = None
    samplesheet: Optional[bool] = None
    """
    Use samplesheet input UI. Allows importing from Latch Registry.
    Parameter type must be a list of dataclasses
    """
    _custom_ingestion: Optional[str] = None

    def __str__(self):
        metadata_yaml = yaml.safe_dump(self.dict, sort_keys=False)
        if self.description is not None:
            return f"{self.description}\n{metadata_yaml}"
        return metadata_yaml

    @property
    def dict(self):
        parameter_dict: Dict[str, Any] = {"display_name": self.display_name}

        if self.output:
            parameter_dict["output"] = True
        if self.batch_table_column:
            parameter_dict["batch_table_column"] = True
        if self.samplesheet:
            parameter_dict["samplesheet"] = True

        temp_dict: Dict[str, Any] = {"hidden": self.hidden}
        if self.section_title is not None:
            temp_dict["section_title"] = self.section_title
        if self._custom_ingestion is not None:
            temp_dict["custom_ingestion"] = self._custom_ingestion

        parameter_dict["_tmp"] = temp_dict

        appearance_dict: Dict[str, Any]
        if isinstance(self.appearance_type, LatchAppearanceEnum):
            appearance_dict = {"type": self.appearance_type.value}
        elif isinstance(self.appearance_type, Multiselect):
            appearance_dict = {"multiselect": asdict(self.appearance_type)}
        else:
            appearance_dict = {}

        if self.placeholder is not None:
            appearance_dict["placeholder"] = self.placeholder
        if self.comment is not None:
            appearance_dict["comment"] = self.comment
        if self.detail is not None:
            appearance_dict["detail"] = self.detail

        appearance_dict["file_type"] = (
            "ANY"
            if self.allow_file and self.allow_dir
            else "FILE" if self.allow_file else "DIR" if self.allow_dir else "NONE"
        )

        parameter_dict["appearance"] = appearance_dict

        if len(self.rules) > 0:
            rules = []
            for rule in self.rules:
                rules.append(rule.dict)
            parameter_dict["rules"] = rules

        return {"__metadata__": parameter_dict}


# https://stackoverflow.com/questions/54668000/type-hint-for-an-instance-of-a-non-specific-dataclass
class _IsDataclass(Protocol):
    __dataclass_fields__: ClassVar[Dict[str, Field]]


ParameterType: TypeAlias = Union[
    None,
    int,
    float,
    str,
    bool,
    LatchFile,
    LatchDir,
    Enum,
    _IsDataclass,
    Collection["ParameterType"],
]


T = TypeVar("T", bound=ParameterType)


@dataclass
class SnakemakeParameter(Generic[T], LatchParameter):
    type: Optional[Type[T]] = None
    """
    The python type of the parameter.
    """
    default: Optional[T] = None


@dataclass
class SnakemakeFileParameter(SnakemakeParameter[Union[LatchFile, LatchDir]]):
    """
    Deprecated: use `file_metadata` keyword in `SnakemakeMetadata` instead
    """

    type: Optional[
        Union[
            Type[LatchFile],
            Type[LatchDir],
        ]
    ] = None
    """
    The python type of the parameter.
    """
    path: Optional[Path] = None
    """
    The path where the file passed to this parameter will be copied.
    """
    config: bool = False
    """
    Whether or not the file path is exposed in the Snakemake config
    """
    download: bool = False
    """
    Whether or not the file is downloaded in the JIT step
    """


@dataclass
class SnakemakeFileMetadata:
    path: Path
    """
    The local path where the file passed to this parameter will be copied
    """
    config: bool = False
    """
    If `True`, expose the file in the Snakemake config
    """
    download: bool = False
    """
    If `True`, download the file in the JIT step
    """


@dataclass
class NextflowParameter(Generic[T], LatchParameter):
    type: Optional[Type[T]] = None
    """
    The python type of the parameter.
    """
    default: Optional[T] = None
    """
    Default value of the parameter
    """

    samplesheet_type: Literal["csv", "tsv", None] = None
    """
    The type of samplesheet to construct from the input parameter.

    Only used if the provided parameter is a samplesheet (samplesheet=True)
    """
    samplesheet_constructor: Optional[Callable[[T], Path]] = None
    """
    A custom samplesheet constructor.

    Should return the path of the constructed samplesheet. If samplesheet_type is also specified, this takes precedence.
    Only used if the provided parameter is a samplesheet (samplesheet=True)
    """

    def __post_init__(self):
        if not self.samplesheet or self.samplesheet_constructor is not None:
            return

        t = self.type
        if get_origin(t) is not list or not is_dataclass(get_args(t)[0]):
            click.secho(
                dedent("""\
                Samplesheets must be a list of dataclasses.
                """),
                fg="red",
            )
            raise click.exceptions.Exit(1)

        if self.samplesheet_type is not None:
            delim = "," if self.samplesheet_type == "csv" else "\t"
            self.samplesheet_constructor = functools.partial(
                _samplesheet_constructor, t=get_args(self.type)[0], delim=delim
            )
            return

        click.secho(
            dedent("""\
            A Samplesheet constructor is required for a samplesheet parameter. Please either provide a value for
            `samplesheet_type` or provide a custom callable to the `samplesheet_constructor` argument.
            """),
            fg="red",
        )
        raise click.exceptions.Exit(1)


DC = TypeVar("DC", bound=_IsDataclass)


def _samplesheet_repr(v: Any) -> str:
    if v is None:
        return ""
    if isinstance(v, LatchFile) or isinstance(v, LatchDir):
        return v.remote_path
    if isinstance(v, Enum):
        return getattr(v, "value")

    return str(v)


def _samplesheet_constructor(samples: List[DC], t: DC, delim: str = ",") -> Path:
    samplesheet = Path("samplesheet.csv")

    with open(samplesheet, "w") as f:
        writer = csv.DictWriter(f, [f.name for f in fields(t)], delimiter=delim)
        writer.writeheader()

        for sample in samples:
            row_data = {
                f.name: _samplesheet_repr(getattr(sample, f.name))
                for f in fields(sample)
            }
            writer.writerow(row_data)

    return samplesheet


@dataclass(frozen=True)
class NextflowRuntimeResources:
    """Resources for Nextflow runtime tasks"""

    cpus: Optional[int] = 4
    """
    Number of CPUs required for the task
    """
    memory: Optional[str] = 8
    """
    Memory required for the task (e.g. "1 GB")
    """
    storage_gib: Optional[int] = 100


@dataclass
class LatchMetadata:
    """Class for organizing workflow metadata

    Example:

    .. code-block:: python

        from latch.types import LatchMetadata, LatchAuthor, LatchRule, LatchAppearanceType

        metadata = LatchMetadata(
            parameters={
                "read1": LatchParameter(
                    display_name="Read 1",
                    description="Paired-end read 1 file to be assembled.",
                    hidden=True,
                    section_title="Sample Reads",
                    placeholder="Select a file",
                    comment="This is a comment",
                    output=False,
                    appearance_type=LatchAppearanceType.paragraph,
                    rules=[
                        LatchRule(
                            regex="(.fasta|.fa|.faa|.fas)$",
                            message="Only .fasta, .fa, .fas, or .faa extensions are valid"
                        )
                    ],
                    batch_table_column=True,  # Show this parameter in batched mode.
                    # The below parameters will be displayed on the side bar of the workflow
                    documentation="https://github.com/author/my_workflow/README.md",
                    author=LatchAuthor(
                        name="Workflow Author",
                        email="licensing@company.com",
                        github="https://github.com/author",
                    ),
                    repository="https://github.com/author/my_workflow",
                    license="MIT",
                    # If the workflow is public, display it under the defined categories on Latch to be more easily discovered by users
                    tags=["NGS", "MAG"],
                ),
        )

        @workflow(metadata)
        def wf(read1: LatchFile):
            ...

    """

    display_name: str
    """The human-readable name of the workflow"""
    author: LatchAuthor
    """ A `LatchAuthor` object that describes the author of the workflow"""
    documentation: Optional[str] = None
    """A link to documentation for the workflow itself"""
    repository: Optional[str] = None
    """A link to the repository where the code for the workflow is hosted"""
    license: str = "MIT"
    """A SPDX identifier"""
    parameters: Dict[str, LatchParameter] = field(default_factory=dict)
    """A dictionary mapping parameter names (strings) to `LatchParameter` objects"""
    wiki_url: Optional[str] = None
    video_tutorial: Optional[str] = None
    tags: List[str] = field(default_factory=list)
    flow: List[FlowBase] = field(default_factory=list)

    no_standard_bulk_execution: bool = False
    """
    Disable the standard CSV-based bulk execution. Intended for workflows that
    support an alternative way of processing bulk data e.g. using a samplesheet
    parameter
    """
    _non_standard: Dict[str, object] = field(default_factory=dict)

    @property
    def dict(self):
        metadata_dict = asdict(self)
        # remove parameters since that will be handled by each parameters' dict() method
        del metadata_dict["parameters"]
        metadata_dict["license"] = {"id": self.license}

        # flows override all other rendering, so disable them entirely if not provided
        if len(self.flow) == 0:
            del metadata_dict["flow"]

        for key in self._non_standard:
            metadata_dict[key] = self._non_standard[key]

        return {"__metadata__": metadata_dict}

    def __str__(self):
        def _parameter_str(t: Tuple[str, LatchParameter]):
            parameter_name, parameter_meta = t
            return f"{parameter_name}:\n" + indent(
                str(parameter_meta), "  ", lambda _: True
            )

        metadata_yaml = yaml.safe_dump(self.dict, sort_keys=False)
        parameter_yaml = "".join(map(_parameter_str, self.parameters.items()))
        return (
            metadata_yaml + "Args:\n" + indent(parameter_yaml, "  ", lambda _: True)
        ).strip("\n ")


@dataclass
class DockerMetadata:
    """Class describing credentials for private docker repositories"""

    username: str
    """
    The account username for the private repository
    """
    secret_name: str
    """
    The name of the Latch Secret that contains the password for the private repository
    """


@dataclass
class EnvironmentConfig:
    """Class describing environment for spawning Snakemake tasks"""

    use_conda: bool = False
    """
    Use Snakemake `conda` directive to spawn tasks in conda environments
    """
    use_container: bool = False
    """
    Use Snakemake `container` directive to spawn tasks in Docker containers
    """
    container_args: List[str] = field(default_factory=list)
    """
    Additional arguments to use when running Docker containers
    """


FileMetadata: TypeAlias = Dict[str, Union[SnakemakeFileMetadata, "FileMetadata"]]


@dataclass
class SnakemakeMetadata(LatchMetadata):
    """Class for organizing Snakemake workflow metadata"""

    output_dir: Optional[LatchDir] = None
    """
    Directory for snakemake workflow outputs
    """
    name: Optional[str] = None
    """
    Name of the workflow
    """
    docker_metadata: Optional[DockerMetadata] = None
    """
    Credentials configuration for private docker repositories
    """
    env_config: EnvironmentConfig = field(default_factory=EnvironmentConfig)
    """
    Environment configuration for spawning Snakemake tasks
    """
    parameters: Dict[str, SnakemakeParameter] = field(default_factory=dict)
    """
    A dictionary mapping parameter names (strings) to `SnakemakeParameter` objects
    """
    file_metadata: FileMetadata = field(default_factory=dict)
    """
    A dictionary mapping parameter names to `SnakemakeFileMetadata` objects
    """
    cores: int = 4
    """
    Number of cores to use for Snakemake tasks (equivalent of Snakemake's `--cores` flag)
    """

    def validate(self):

        for name, param in self.parameters.items():
            if param.default is None:
                continue
            try:
                validate_snakemake_type(name, param.type, param.default)
            except ValueError as e:
                click.secho(e, fg="red")
                raise click.exceptions.Exit(1)

    def __post_init__(self):
        self.validate()

        if self.name is None:
            self.name = (
                f"snakemake_{identifier_suffix_from_str(self.display_name.lower())}"
            )

        global _snakemake_metadata
        _snakemake_metadata = self


_snakemake_metadata: Optional[SnakemakeMetadata] = None


@dataclass
class NextflowMetadata(LatchMetadata):
    name: Optional[str] = None
<<<<<<< HEAD
    """The name of the workflow"""

=======
    """
    Name of the workflow
    """
>>>>>>> 6744ebb7
    parameters: Dict[str, NextflowParameter] = field(default_factory=dict)
    """
    A dictionary mapping parameter names (strings) to `NextflowParameter` objects
    """
    runtime_resources: NextflowRuntimeResources = field(
        default_factory=NextflowRuntimeResources
    )
    """
    Resources (cpu/memory/storage) for Nextflow runtime task
    """
    output_dir: Optional[LatchDir] = None
    """
    Directory to dump Nextflow logs
    """

    def __post_init__(self):
        if self.name is None:
            self.name = f"nf_{identifier_suffix_from_str(self.display_name.lower())}"
        else:
            self.name = identifier_suffix_from_str(self.name)

        global _nextflow_metadata
        _nextflow_metadata = self


_nextflow_metadata: Optional[NextflowMetadata] = None<|MERGE_RESOLUTION|>--- conflicted
+++ resolved
@@ -778,14 +778,9 @@
 @dataclass
 class NextflowMetadata(LatchMetadata):
     name: Optional[str] = None
-<<<<<<< HEAD
-    """The name of the workflow"""
-
-=======
     """
     Name of the workflow
     """
->>>>>>> 6744ebb7
     parameters: Dict[str, NextflowParameter] = field(default_factory=dict)
     """
     A dictionary mapping parameter names (strings) to `NextflowParameter` objects
