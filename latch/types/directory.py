from os import PathLike
from pathlib import Path
from typing import List, Optional, Type, TypedDict, Union, get_args, get_origin
from urllib.parse import urlparse

import gql
from flytekit.core.annotation import FlyteAnnotation
from flytekit.core.context_manager import FlyteContext, FlyteContextManager
from flytekit.core.type_engine import TypeEngine, TypeTransformer
from flytekit.exceptions.user import FlyteUserException
from flytekit.models.literals import Literal
from flytekit.types.directory.types import (
    FlyteDirectory,
    FlyteDirToMultipartBlobTransformer,
)
from latch_sdk_gql.execute import execute
from typing_extensions import Annotated

from latch.types.file import LatchFile
<<<<<<< HEAD
from latch.types.utils import _is_valid_url, format_path
from latch_cli.services.cp.path_utils import normalize_path
=======
from latch.types.utils import _is_valid_url
>>>>>>> 9321ec15
from latch_cli.utils import urljoins
from latch_cli.utils.path import normalize_path


class IterdirChild(TypedDict):
    type: str
    name: str


class IterdirChildLdataTreeEdge(TypedDict):
    child: IterdirChild


class IterdirChildLdataTreeEdges(TypedDict):
    nodes: List[IterdirChildLdataTreeEdge]


class IterDirLDataResolvePathFinalLinkTarget(TypedDict):
    childLdataTreeEdges: IterdirChildLdataTreeEdges


class IterdirLdataResolvePathData(TypedDict):
    finalLinkTarget: IterDirLDataResolvePathFinalLinkTarget


class NodeDescendantsNode(TypedDict):
    relPath: str


class NodeDescendantsDescendants(TypedDict):
    nodes: List[NodeDescendantsNode]


class NodeDescendantsFinalLinkTarget(TypedDict):
    descendants: NodeDescendantsDescendants


class NodeDescendantsLDataResolvePathData(TypedDict):
    finalLinkTarget: NodeDescendantsFinalLinkTarget


class LatchDir(FlyteDirectory):
    """Represents a directory in the context of a task execution.

    The local path identifies the directory location on local disk in
    the context of a task execution.

    ..
        @task
        def task(dir: LatchDir):

            mypath = Path(dir).joinpath("foo.txt").resolve()


    The remote path identifies a remote location. The remote location, either a
    latch or s3 url, can be inspected from an object passed to the task to
    reveal its remote source.

    It can also to deposit the file to a latch path when the directory is
    returned from a task.

    ..

        @task
        def task(dir: LatchFile):


            # Manipulate directory contents locally and return back to
            # LatchData

            return LatchDir("./foo", "latch:///foo")
    """

    def __init__(
        self,
        path: Union[str, PathLike],
        remote_path: Optional[PathLike] = None,
        **kwargs,
    ):
        if path is None:
            raise ValueError("Unable to instantiate LatchDir with None")

        # Cast PathLike objects so that LatchDir has consistent JSON
        # representation.
        parsed = urlparse(str(path))
        if parsed.scheme == "file":
            self.path = parsed.path
        elif parsed.scheme == "latch":
            self.path = normalize_path(str(path))
        else:
            self.path = str(path)

        self._path_generated = False

        if _is_valid_url(self.path) and remote_path is None:
            self._remote_directory = self.path
        else:
            self._remote_directory = None if remote_path is None else str(remote_path)

        if kwargs.get("downloader") is not None:
            super().__init__(self.path, kwargs["downloader"], self._remote_directory)
        else:

            def downloader():
                ctx = FlyteContextManager.current_context()
                if (
                    ctx is not None
                    and hasattr(self, "_remote_directory")
                    and self._remote_directory is not None
                    # todo(kenny) is this necessary?
                    and ctx.inspect_objects_only is False
                ):
                    self._idempotent_set_path()

                    return ctx.file_access.get_data(
                        self._remote_directory,
                        self.path,
                        is_multipart=True,
                    )

            super().__init__(self.path, downloader, self._remote_directory)

    def _idempotent_set_path(self):
        if self._path_generated:
            return

        ctx = FlyteContextManager.current_context()
        if ctx is None:
            return

        self.path = ctx.file_access.get_random_local_directory()
        self._path_generated = True

    def iterdir(self) -> List[Union[LatchFile, "LatchDir"]]:
        ret: List[Union[LatchFile, "LatchDir"]] = []

        if self.remote_path is None:
            for child in Path(self.path).iterdir():
                if child.is_dir():
                    ret.append(LatchDir(str(child)))
                else:
                    ret.append(LatchFile(str(child)))

            return ret

        res: Optional[IterdirLdataResolvePathData] = execute(
            gql.gql("""
            query LDataChildren($argPath: String!) {
                ldataResolvePathData(argPath: $argPath) {
                    finalLinkTarget {
                        childLdataTreeEdges(filter: { child: { removed: { equalTo: false } } }) {
                            nodes {
                                child {
                                    name
                                    type
                                }
                            }
                        }
                    }
                }
            }"""),
            {"argPath": self.remote_path},
        )["ldataResolvePathData"]

        if res is None:
            raise ValueError(f"No directory found at path: {self}")

        for node in res["finalLinkTarget"]["childLdataTreeEdges"]["nodes"]:
            child = node["child"]

            path = urljoins(self.remote_path, child["name"])
            if child["type"] == "DIR":
                ret.append(LatchDir(path))
            else:
                ret.append(LatchFile(path))

        return ret

    def _create_imposters(self):
        self._idempotent_set_path()

        res: Optional[NodeDescendantsLDataResolvePathData] = execute(
            gql.gql("""
                query NodeDescendantsQuery($path: String!) {
                    ldataResolvePathData(argPath: $path) {
                        finalLinkTarget {
                            descendants {
                                nodes {
                                    relPath
                                }
                            }
                        }
                    }
                }
            """),
            {"path": self._remote_directory},
        )["ldataResolvePathData"]

        if res is None:
            # todo(ayush): proper error message + exit
            raise FlyteUserException(f"No directory at {self._remote_directory}")

        root = Path(self.path)
        for x in res["finalLinkTarget"]["descendants"]["nodes"]:
            p = root / x["relPath"]

            p.parent.mkdir(exist_ok=True, parents=True)
            p.touch(exist_ok=True)

    @property
    def local_path(self) -> str:
        """File path local to the environment executing the task."""

        # This will manually download object to local disk in the case of a
        # user wishing to access the file without using `open`.
        self.__fspath__()

        return str(self.path)

    @property
    def remote_path(self) -> Optional[str]:
        """A url referencing in object in LatchData or s3."""
        return self._remote_directory

    def __repr__(self):
        if self.remote_path is None:
            formatted_path = format_path(self.local_path)
            return f'LatchDir("{formatted_path}")'

        formatted_path = format_path(self.remote_path)
        return f'LatchDir("{self.path}", remote_path="{formatted_path}")'

    def __str__(self):
        if self.remote_path is None:
            return "LatchDir()"
        formatted_path = format_path(self.remote_path)
        return f'LatchDir("{formatted_path}")'


LatchOutputDir = Annotated[
    LatchDir,
    FlyteAnnotation(
        {"output": True},
    ),
]
"""A LatchDir tagged as the output of some workflow.

The Latch Console uses this metadata to avoid checking for existence of the
file at its remote path and displaying an error. This check is normally made to
avoid launching workflows with LatchDirs that point to objects that don't
exist.
"""


class LatchDirPathTransformer(FlyteDirToMultipartBlobTransformer):
    def __init__(self):
        TypeTransformer.__init__(self, name="LatchDirPath", t=LatchDir)

    def to_python_value(
        self,
        ctx: FlyteContext,
        lv: Literal,
        expected_python_type: Union[Type[LatchDir], PathLike],
    ) -> FlyteDirectory:
        uri = lv.scalar.blob.uri
        if expected_python_type is PathLike:
            raise TypeError(
                "Casting from Pathlike to LatchDir is currently not supported."
            )

        while get_origin(expected_python_type) == Annotated:
            expected_python_type = get_args(expected_python_type)[0]

        if not issubclass(expected_python_type, LatchDir):
            raise TypeError(
                f"Neither os.PathLike nor LatchDir specified {expected_python_type}"
            )

        # This is a local file path, like /usr/local/my_file, don't mess with it. Certainly, downloading it doesn't
        # make any sense.
        if not ctx.file_access.is_remote(uri):
            return expected_python_type(uri)

        # For the remote case, return an FlyteDirectory object that can download
        local_folder = ctx.file_access.get_random_local_directory()

        def _downloader():
            return ctx.file_access.get_data(uri, local_folder, is_multipart=True)

        ret = LatchDir(local_folder, uri, downloader=_downloader)
        ret._remote_source = uri
        return ret


TypeEngine.register(LatchDirPathTransformer())<|MERGE_RESOLUTION|>--- conflicted
+++ resolved
@@ -17,12 +17,7 @@
 from typing_extensions import Annotated
 
 from latch.types.file import LatchFile
-<<<<<<< HEAD
 from latch.types.utils import _is_valid_url, format_path
-from latch_cli.services.cp.path_utils import normalize_path
-=======
-from latch.types.utils import _is_valid_url
->>>>>>> 9321ec15
 from latch_cli.utils import urljoins
 from latch_cli.utils.path import normalize_path
 
@@ -249,17 +244,18 @@
 
     def __repr__(self):
         if self.remote_path is None:
-            formatted_path = format_path(self.local_path)
-            return f'LatchDir("{formatted_path}")'
-
-        formatted_path = format_path(self.remote_path)
-        return f'LatchDir("{self.path}", remote_path="{formatted_path}")'
+            return f"LatchDir({repr(format_path(self.local_path))})"
+
+        return (
+            f"LatchDir({repr(self.path)},"
+            f" remote_path={repr( format_path(self.remote_path))})"
+        )
 
     def __str__(self):
         if self.remote_path is None:
             return "LatchDir()"
-        formatted_path = format_path(self.remote_path)
-        return f'LatchDir("{formatted_path}")'
+
+        return f"LatchDir({format_path(self.remote_path)})"
 
 
 LatchOutputDir = Annotated[
