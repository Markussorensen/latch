--- conflicted
+++ resolved
@@ -306,99 +306,6 @@
         return repr(self)
 
 
-<<<<<<< HEAD
-def _parse_selection(x: str) -> l.SelectionNode:
-    p = lp.Parser(l.Source(x.lstrip()))
-    p.expect_token(l.TokenKind.SOF)
-    res = p.parse_selection()
-    p.expect_token(l.TokenKind.EOF)
-    return res
-
-
-def _var_def_node(x: str, typ: l.TypeNode) -> l.VariableDefinitionNode:
-    res = l.VariableDefinitionNode()
-    res.variable = _var_node(x)
-    res.type = typ
-    return res
-
-
-def _var_node(x: str) -> l.VariableNode:
-    res = l.VariableNode()
-    res.name = _name_node(x)
-    return res
-
-
-def _name_node(x: str) -> l.NameNode:
-    res = l.NameNode()
-    res.value = x
-    return res
-
-
-_GqlJsonArray: TypeAlias = List["_GqlJsonValue"]
-_GqlJsonObject: TypeAlias = Dict[str, "_GqlJsonValue"]
-_GqlJsonValue: TypeAlias = Union[
-    _GqlJsonObject, _GqlJsonArray, str, int, float, bool, None, l.ValueNode
-]
-
-
-def _obj_field(k: str, x: _GqlJsonValue) -> l.ObjectFieldNode:
-    res = l.ObjectFieldNode()
-
-    res.name = _name_node(k)
-    res.value = _json_value(x)
-
-    return res
-
-
-def _json_value(x: _GqlJsonValue) -> l.ValueNode:
-    # note: this does not support enums
-
-    if isinstance(x, l.ValueNode):
-        return x
-
-    if x is None:
-        return l.NullValueNode()
-
-    if isinstance(x, str):
-        res = l.StringValueNode()
-        res.value = x
-        return res
-
-    if isinstance(x, int):
-        if isinstance(x, bool):
-            res = l.BooleanValueNode()
-            res.value = x
-            return res
-
-        res = l.IntValueNode()
-        res.value = str(x)
-        return res
-
-    if isinstance(x, float):
-        res = l.FloatValueNode()
-        res.value = str(x)
-        return res
-
-    if isinstance(x, float):
-        res = l.FloatValueNode()
-        res.value = str(x)
-        return res
-
-    if isinstance(x, list):
-        res = l.ListValueNode()
-        res.values = tuple(_json_value(el) for el in x)
-        return res
-
-    if isinstance(x, dict):
-        res = l.ObjectValueNode()
-        res.fields = tuple(_obj_field(k, v) for k, v in x.items())
-        return res
-
-    raise ValueError(f"cannot Graphql-serialize JSON value of type {type(x)}: {x}")
-
-
-=======
->>>>>>> 1c6b7501
 @dataclass(frozen=True)
 class _TableRecordsUpsertData:
     name: str
