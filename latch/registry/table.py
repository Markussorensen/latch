--- conflicted
+++ resolved
@@ -285,7 +285,6 @@
         if len(page) > 0:
             yield page
 
-<<<<<<< HEAD
     @contextmanager
     def update(self) -> Iterator["TableUpdate"]:
         upd = TableUpdate(self)
@@ -296,34 +295,6 @@
 def _parse_selection(x: str) -> l.SelectionNode:
     p = lp.Parser(l.Source(x))
     return p.parse_selection()
-=======
-    def update(self):
-        """Returns a `TableUpdater` instance used to modify the calling `Table`.
-
-        This should be called using the `with` syntax as the returned
-        `TableUpdater` instance is a context manager. This allows updates to the
-        calling `Table` to be committed at once, as if it were a transaction in
-        a relational database.
-
-        Usage Example:
-
-            tbl = Table(id="1234")
-            with tbl.update() as updater:
-                updater.upsert_record("name", {"column": "value"})
-
-        See the documentation for `TableUpdater` for more information about the
-        exposed mutation methods.
-        """
-
-        return TableUpdater(self)
-
-
-@dataclass(frozen=True)
-class TableUpdate:
-    """Internal class to organize information for an update."""
-
-    table: Table
->>>>>>> 5607f13e
 
 
 def _name_node(x: str) -> l.NameNode:
@@ -385,7 +356,6 @@
 
 
 @dataclass(frozen=True)
-<<<<<<< HEAD
 class _TableRecordsUpsertData:
     name: str
     values: Dict[str, DBValue]
@@ -430,66 +400,6 @@
                 "argNames": names,
                 "argData": values,
             }
-=======
-class TableUpdater:
-    """Context manager that enables updates to a Registry Table.
-
-    A `TableUpdater` is a class that wraps an existing `Table` and provides
-    methods to update the underlying Table easily. It should not be instantiated
-    directly, and should instead be gotten from `Table.update()`.
-
-    Attributes:
-        table:
-            The `Table` to be modified.
-        _updates:
-            Internal list of all updates to the underlying Table to be
-            committed. Should not be accessed directly.
-    """
-
-    table: Table
-    _updates: List[TableUpdate] = field(default_factory=list)
-
-    def __enter__(self):
-        return self
-
-    def __exit__(self, type, value, tb):
-        if type is not None or value is not None or tb is not None:
-            return False
-        self.commit()
-
-    def upsert_record(self, record_name: str, column_data: Dict[str, Any]):
-        """Either (up)dates or in(sert)s a record in the underlying `Table`.
-
-        This function will append an `UpsertRecordUpdate` to the internal list
-        of updates of the calling `TableUpdater`, to be committed at the end of
-        the context. This function alone will not actually perform a network
-        request, and so will not modify the underlying Table by itself.
-
-        An `UpsertRecordUpdate` contains all the information needed for the
-        upsert, namely the name of the Record to be upserted, and the column
-        data to upsert. Both are provided as parameters to this function.
-
-        Args:
-            record_name:
-                The name of the Record to be upserted as a string. If a Record
-                with the same name is already present in the underlying Table,
-                it will be updated with the new column data provided in the
-                `column_data`. If no such Record exists, one will be inserted.
-            column_data:
-                The data to be upserted as a dictionary. The keys must be a
-                subset of the column keys of the underlying Table as strings,
-                and the values must be of the same python type as the column.
-
-        """
-
-        self._updates.append(
-            UpsertRecordUpdate(
-                self.table,
-                record_name,
-                column_data,
-                len(self._updates),
-            )
->>>>>>> 5607f13e
         )
 
         res.alias = _name_node(f"upd{len(updates)}")
@@ -498,21 +408,7 @@
         updates.append(res)
 
     def commit(self):
-<<<<<<< HEAD
         updates: List[l.SelectionNode] = []
-=======
-        """Performs a network request to perform all updates at once.
-
-        This function is called automatically at the end of calling
-        `TableUpdater`'s context. It should not be called directly.
-
-        This function generates a combined GraphQL document for all of the
-        constituent updates in the calling `TableUpdater`. It then sends the
-        document over the network to perform all updates at once.
-        """
-
-        documents: List[str] = []
->>>>>>> 5607f13e
 
         self._add_record_upserts_selection(updates)
 
