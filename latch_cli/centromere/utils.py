--- conflicted
+++ resolved
@@ -264,17 +264,6 @@
             return
         if self._tempdir is not None and not isinstance(self._tempdir, str):
             self._tempdir.cleanup()
-<<<<<<< HEAD
-        elif not (self.internal_ip is None or self.username is None):
-            client = _construct_ssh_client(self.internal_ip, self.username)
-            client.exec_command(f"rm -rf {self._tempdir}")
-
-
-def is_snakemake_project(pkg_root: Path) -> bool:
-    if pkg_root.joinpath("Snakefile").exists() and not pkg_root.joinpath("wf").exists():
-        return True
-    return False
-=======
 
 
 def build_random_string(k: int = 8) -> str:
@@ -283,4 +272,9 @@
             string.ascii_uppercase + string.ascii_lowercase + string.digits, k=k
         )
     )
->>>>>>> 029a6828
+
+
+def is_snakemake_project(pkg_root: Path) -> bool:
+    if pkg_root.joinpath("Snakefile").exists() and not pkg_root.joinpath("wf").exists():
+        return True
+    return False