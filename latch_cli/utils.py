--- conflicted
+++ resolved
@@ -139,7 +139,6 @@
     return m.hexdigest()
 
 
-<<<<<<< HEAD
 def get_client_public_ssh_key():
     try:
         user_agent = paramiko.Agent()
@@ -163,7 +162,8 @@
     material = pub_key.get_base64()
 
     return f"{alg} {material}"
-=======
+
+
 def get_local_package_version() -> str:
     try:
         from importlib import metadata
@@ -192,5 +192,4 @@
     except FileNotFoundError:
         version = get_latest_package_version_request()
 
-    return version
->>>>>>> c25e6ac3
+    return version