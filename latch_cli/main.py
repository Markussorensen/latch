"""Entrypoints to service functions through a latch_cli."""

import re
from collections import OrderedDict
from functools import wraps
from pathlib import Path
from typing import List, Union

import click

import latch_cli.click_utils
from latch_cli.click_utils import AnsiCodes as ac
from latch_cli.crash_reporter import CrashReporter

latch_cli.click_utils.patch()


@click.group(
    "latch",
    context_settings={
        "max_content_width": 160,
    },
)
@click.version_option(package_name="latch")
def main():
    """
    Collection of command line tools for using the Latch SDK and
    interacting with the Latch platform.
    """
    ...


@main.command("register")
@click.argument("pkg_root", nargs=1, type=click.Path(exists=True))
@click.option(
    "-d",
    "--disable-auto-version",
    is_flag=True,
    default=False,
    type=bool,
    help=(
        "Whether to automatically bump the version of the workflow each time register"
        " is called."
    ),
)
@click.option(
    "-r",
    "--remote",
    is_flag=True,
    default=False,
    type=bool,
    help="Use a remote server to build workflow.",
)
def register(pkg_root: str, disable_auto_version: bool, remote: bool):
    """Register local workflow code to Latch.

    Visit docs.latch.bio to learn more.
    """
    from latch_cli.services.register import register

    try:
        register(pkg_root, disable_auto_version=disable_auto_version, remote=remote)
        click.secho(
            "Successfully registered workflow. View @ console.latch.bio.", fg="green"
        )
    except Exception as e:
        CrashReporter.report(pkg_path=pkg_root)
        click.secho(f"Unable to register workflow: {str(e)}", fg="red")


@main.command("login")
def login():
    """Manually login to Latch."""
    from latch_cli.services.login import login

    try:
        login()
        click.secho("Successfully logged into LatchBio.", fg="green")
    except Exception as e:
        CrashReporter.report()
        click.secho(f"Unable to log in: {str(e)}", fg="red")


@main.command("init")
@click.argument("pkg_name", nargs=1)
def init(pkg_name: str):
    """Initialize boilerplate for local workflow code."""
    from latch_cli.services.init import init

    # Workflow name must not contain capitals or end in a hyphen or underscore. If it does, we should throw an error
    # Check for capitals
    if any(char.isupper() for char in pkg_name):
        click.secho(
            f"Unable to initialize {pkg_name}: package name must not contain any"
            " upper-case characters",
            fg="red",
        )
        return

    # Check for other illegal characters
    if (
        len(
            re.findall(
                "(?:[a-z0-9]+(?:[._-][a-z0-9]+)*\/)*[a-z0-9]+(?:[._-][a-z0-9]+)*",
                pkg_name,
            )
        )
        != 1
    ):
        click.secho(
            f"Unable to initialize {pkg_name}: package name must match the regular"
            " expression"
            " '(?:[a-z0-9]+(?:[._-][a-z0-9]+)*\/)*[a-z0-9]+(?:[._-][a-z0-9]+)*'",
            fg="red",
        )
        click.secho(
            "This means that the package name must start and end with a lower-case"
            " letter, and may contain hyphens, underscores, and periods",
            fg="red",
        )
        return

    try:
        init(pkg_name)
    except Exception as e:
        CrashReporter.report()
        click.secho(f"Unable to initialize {pkg_name}: {str(e)}", fg="red")
        return
    click.secho(f"Created a latch workflow called {pkg_name}.", fg="green")
    click.secho("Run", fg="green")
    click.secho(f"\t$ latch register {pkg_name}", fg="green")
    click.secho("To register the workflow with console.latch.bio.", fg="green")


@main.command("cp")
@click.argument("source_file", nargs=1)
@click.argument("destination_file", nargs=1)
def cp(source_file: str, destination_file: str):
    """Copy local files to LatchData and vice versa."""
    from latch_cli.services.cp import cp

    try:
        cp(source_file, destination_file)
        click.secho(
            f"\nSuccessfully copied {source_file} to {destination_file}.", fg="green"
        )
    except Exception as e:
        CrashReporter.report()
        click.secho(
            f"Unable to copy {source_file} to {destination_file}: {str(e)}", fg="red"
        )


@main.command("ls")
# Allows the user to provide unlimited arguments (including zero)
@click.option(
    "--group-directories-first",
    "--gdf",
    help="List directories before files.",
    is_flag=True,
    default=False,
)
@click.argument("remote_directories", nargs=-1)
def ls(group_directories_first: bool, remote_directories: Union[None, List[str]]):
    """
    List the contents of a Latch Data directory
    """
    from datetime import datetime

    from latch_cli.services.ls import ls
    from latch_cli.utils import with_si_suffix

    # If the user doesn't provide any arguments, default to root
    if not remote_directories:
        remote_directories = ["latch:///"]

    for remote_directory in remote_directories:
        if len(remote_directories) > 1:
            click.echo(f"{remote_directory}:")

        try:
            output = ls(remote_directory)
        except Exception as e:
            click.secho(
                f"Unable to display contents of {remote_directory}: {str(e)}", fg="red"
            )
            continue
        output.sort(key=lambda row: row["name"])
        if group_directories_first:
            output.sort(key=lambda row: row["type"])

        formatted = []
        for row in output:
            vals = {
                "contentSize": click.style(
                    with_si_suffix(int(row["contentSize"]), suffix="", styled=True),
                    fg="bright_green",
                )
                if row["contentSize"] != "-" and row["type"] != "dir"
                else click.style("-", dim=True),
                "modifyTime": click.style(
                    datetime.fromisoformat(row["modifyTime"]).strftime("%d %b %H:%M"),
                    fg="blue",
                )
                if row["modifyTime"] != "-" and row["type"] != "dir"
                else click.style("-", dim=True),
                "name": row["name"],
            }

            if row["type"] == "dir":
                vals["name"] = (
                    click.style(row["name"], fg="bright_blue", bold=True) + "/"
                )

            formatted.append(vals)

        columns = OrderedDict(
            contentSize="Size", modifyTime="Date Modified", name="Name"
        )

        column_width = {key: len(title) for key, title in columns.items()}
        for row in formatted:
            for key in columns:
                column_width[key] = max(column_width[key], len(click.unstyle(row[key])))

        def pad_styled(x: str, l: int, align_right=False):
            cur = len(click.unstyle(x))

            pad = " " * (l - cur)
            if align_right:
                return pad + x
            return x + pad

        click.echo(
            " ".join(
                pad_styled(
                    click.style(title, underline=True),
                    column_width[key],
                    key == "contentSize",
                )
                for key, title in columns.items()
            )
        )
        for row in formatted:
            click.echo(
                " ".join(
                    pad_styled(row[k], column_width[k], k == "contentSize")
                    for k in columns
                )
            )


@main.command(
    "local-execute",
    help=f"""Execute a workflow within the latest registered container. Run from the
    outside the pkg root, eg. {ac.bold}`latch local-execute myworkflow`{ac.reset} where
    {ac.bold}`myworkflow`{ac.reset} is the directory containing your workflow package.

    This is the same as running:

    \b
        {ac.bold}$ python3 wf/__init__.py{ac.reset}

    Assuming this file contains a snippet conducive to local execution such as:

    \b
        {ac.bold}if __name__ == "__main___":
           my_workflow(a="foo", reads=LatchFile("/users/von/neuman/machine.txt"){ac.reset}

    Visit {ac.underline}https://docs.latch.bio/basics/local_development.html{ac.no_underline} to read more
    about local development.
    """,
)
@click.argument("pkg_root", nargs=1, type=click.Path(exists=True))
def local_execute(pkg_root: Path):
    from latch_cli.services.local_execute import local_execute

    try:
        local_execute(Path(pkg_root).resolve())
    except Exception as e:
        CrashReporter.report()
        click.secho(f"Unable to execute workflow: {str(e)}", fg="red")


@main.command("launch")
@click.argument("params_file", nargs=1, type=click.Path(exists=True))
@click.option(
    "--version",
    default=None,
    help="The version of the workflow to launch. Defaults to latest.",
)
def launch(params_file: Path, version: Union[str, None] = None):
    """Launch a workflow using a python parameter map."""
    from latch_cli.services.launch import launch

    try:
        wf_name = launch(params_file, version)
    except Exception as e:
        CrashReporter.report()
        click.secho(f"Unable to launch workflow: {str(e)}", fg="red")
        return
    if version is None:
        version = "latest"
    click.secho(
        f"Successfully launched workflow named {wf_name} with version {version}.",
        fg="green",
    )


@main.command("get-params")
@click.argument("wf_name", nargs=1)
@click.option(
    "--version",
    default=None,
    help="The version of the workflow. Defaults to latest.",
)
def get_params(wf_name: Union[str, None], version: Union[str, None] = None):
    """Generate a python parameter map for a workflow."""
    from latch_cli.services.get_params import get_params

    try:
        get_params(wf_name, version)
    except Exception as e:
        CrashReporter.report()
        click.secho(f"Unable to generate param map for workflow: {str(e)}", fg="red")
        return
    if version is None:
        version = "latest"
    click.secho(
        f"Successfully generated python param map named {wf_name}.params.py with"
        f" version {version}\n Run `latch launch {wf_name}.params.py` to launch it.",
        fg="green",
    )


@main.command("get-wf")
@click.option(
    "--name",
    default=None,
    help="The name of the workflow to list. Will display all versions",
)
def get_wf(name: Union[str, None] = None):
    """List workflows."""
    from latch_cli.services.get import get_wf

    try:
        wfs = get_wf(name)
    except Exception as e:
        CrashReporter.report()
        click.secho(f"Unable to get workflows: {str(e)}", fg="red")
        return
    id_padding, name_padding, version_padding = 0, 0, 0
    for wf in wfs:
        id, name, version = wf
        id_len, name_len, version_len = len(str(id)), len(name), len(version)
        id_padding = max(id_padding, id_len)
        name_padding = max(name_padding, name_len)
        version_padding = max(version_padding, version_len)

    click.secho(
        f"ID{id_padding * ' '}\tName{name_padding * ' '}\tVersion{version_padding * ' '}"
    )
    for wf in wfs:
        click.secho(
            f"{wf[0]}{(id_padding - len(str(wf[0]))) * ' '}\t{wf[1]}{(name_padding - len(wf[1])) * ' '}\t{wf[2]}{(version_padding - len(wf[2])) * ' '}"
        )


@main.command("open")
@click.argument("remote_file", nargs=1, type=str)
def open_remote_file(remote_file: str):
    """Open a remote file in the browser."""
    from latch_cli.services.open_file import open_file

    try:
        open_file(remote_file)
        click.secho(f"Successfully opened {remote_file}.", fg="green")
    except Exception as e:
        CrashReporter.report()
        click.secho(f"Unable to open {remote_file}: {str(e)}", fg="red")


@main.command("rm")
@click.argument("remote_path", nargs=1, type=str)
def rm(remote_path: str):
    """Deletes a remote entity."""
    from latch_cli.services.rm import rm

    try:
        rm(remote_path)
        click.secho(f"Successfully deleted {remote_path}.", fg="green")
    except Exception as e:
        click.secho(f"Unable to delete {remote_path}: {str(e)}", fg="red")


@main.command("mkdir")
@click.argument("remote_directory", nargs=1, type=str)
def mkdir(remote_directory: str):
    """Creates a new remote directory."""
    from latch_cli.services.mkdir import mkdir

    try:
        mkdir(remote_directory)
        click.secho(f"Successfully created directory {remote_directory}.", fg="green")
    except Exception as e:
        CrashReporter.report()
        click.secho(
            f"Unable to create directory {remote_directory}: {str(e)}", fg="red"
        )


@main.command("touch")
@click.argument("remote_file", nargs=1, type=str)
def touch(remote_file: str):
    """Creates an empty text file."""
    from latch_cli.services.touch import touch

    try:
        touch(remote_file)
        click.secho(f"Successfully touched {remote_file}.", fg="green")
    except Exception as e:
        CrashReporter.report()
        click.secho(f"Unable to create {remote_file}: {str(e)}", fg="red")


@main.command("exec")
@click.argument("task_name", nargs=1, type=str)
def execute(task_name: str):
    """Drops the user into an interactive shell from within a task."""
    from latch_cli.services.execute import execute

    try:
        execute(task_name)
    except Exception as e:
        CrashReporter.report()
        click.secho(f"Unable to exec into {task_name}: {str(e)}", fg="red")


@main.command("preview")
@click.argument("workflow_name", nargs=1, type=str)
def preview(workflow_name: str):
    """Creates a preview of your workflow interface."""
    from latch_cli.services.preview import preview

    try:
        preview(workflow_name)
    except Exception as e:
        CrashReporter.report()
        click.secho(f"Unable to preview inputs for {workflow_name}: {str(e)}", fg="red")


<<<<<<< HEAD
@main.command("workspace")
def workspace():
    from latch_cli.services.workspace import workspace

    try:
        workspace()
    except Exception as e:
        click.secho(f"Unable to fetch workspaces: {str(e)}", fg="red")


@main.command("get-executions")
def context():
    from latch_cli.services.get_executions import get_executions

    try:
        get_executions()
    except Exception as e:
        CrashReporter.report()
        click.secho(f"Unable to fetch executions: {str(e)}", fg="red")
=======
#
# Test data subcommands.


@main.group(invoke_without_command=True)
@click.version_option(package_name="latch")
@click.pass_context
def test_data(ctx):
    """Subcommands to upload and delete test data objects."""
    if ctx.invoked_subcommand is None:
        click.secho(f"{ctx.get_help()}")


@test_data.command("upload")
@click.argument("src_path", nargs=1, type=click.Path(exists=True))
def test_data_upload(src_path: str):
    """Upload test data object."""

    from latch_cli.services.test_data.upload import upload

    try:
        s3_url = upload(src_path)
        click.secho(f"Successfully uploaded to {s3_url}", fg="green")
    except Exception as e:
        CrashReporter.report()
        click.secho(
            f"Unable to upload {src_path} to managed bucket : {str(e)}", fg="red"
        )


@test_data.command("remove")
@click.argument("object_url", nargs=1, type=str)
def test_data_remove(object_url: str):
    """Remove test data object."""

    from latch_cli.services.test_data.remove import remove

    try:
        remove(object_url)
    except Exception as e:
        CrashReporter.report()
        click.secho(
            f"Unable to remove {object_url} from managed bucket : {str(e)}", fg="red"
        )


@test_data.command("ls")
def test_data_ls():
    """List test data objects."""

    from latch_cli.services.test_data.ls import ls

    try:
        objects = ls()
    except Exception as e:
        CrashReporter.report()
        click.secho(
            f"Unable to list objects within managed bucket : {str(e)}", fg="red"
        )
    click.secho("Listing your managed objects by full S3 path.\n", fg="green")
    for o in objects:
        print(f"\ts3://latch-public/{o}")
>>>>>>> 3bba0a81
<|MERGE_RESOLUTION|>--- conflicted
+++ resolved
@@ -449,19 +449,21 @@
         click.secho(f"Unable to preview inputs for {workflow_name}: {str(e)}", fg="red")
 
 
-<<<<<<< HEAD
 @main.command("workspace")
 def workspace():
+    """Spawns an interactive terminal prompt allowing users to choose what workspace they want to work in."""
     from latch_cli.services.workspace import workspace
 
     try:
         workspace()
     except Exception as e:
+        CrashReporter.report()
         click.secho(f"Unable to fetch workspaces: {str(e)}", fg="red")
 
 
 @main.command("get-executions")
-def context():
+def get_executions():
+    """Spawns an interactive terminal UI that shows all executions in a given workspace"""
     from latch_cli.services.get_executions import get_executions
 
     try:
@@ -469,8 +471,8 @@
     except Exception as e:
         CrashReporter.report()
         click.secho(f"Unable to fetch executions: {str(e)}", fg="red")
-=======
-#
+
+
 # Test data subcommands.
 
 
@@ -531,5 +533,4 @@
         )
     click.secho("Listing your managed objects by full S3 path.\n", fg="green")
     for o in objects:
-        print(f"\ts3://latch-public/{o}")
->>>>>>> 3bba0a81
+        print(f"\ts3://latch-public/{o}")