--- conflicted
+++ resolved
@@ -79,7 +79,7 @@
             DockerCmdBlock(
                 comment="install R requirements",
                 commands=[
-                    dedent(r"""
+                    dedent("""
                         run apt-get update --yes && \
                             apt-get install --yes software-properties-common && \
                             add-apt-repository "deb http://cloud.r-project.org/bin/linux/debian buster-cran40/" && \
@@ -114,19 +114,14 @@
             DockerCmdBlock(
                 comment="install miniconda",
                 commands=[
-                    dedent(r"""
+                    dedent("""
                         run apt-get update --yes && \
                             apt-get install --yes curl && \
                             curl -O https://repo.anaconda.com/miniconda/Miniconda3-latest-Linux-x86_64.sh && \
                             mkdir /root/.conda && \
                             # docs for -b and -p flags: https://docs.anaconda.com/anaconda/install/silent-mode/#linux-macos
                             bash Miniconda3-latest-Linux-x86_64.sh -b -p /opt/conda && \
-<<<<<<< HEAD
-                            rm -f Miniconda3-latest-Linux-x86_64.sh && \
-                            conda init bash
-=======
                             rm -f Miniconda3-latest-Linux-x86_64.sh
->>>>>>> 938a2244
                         """).strip(),
                 ],
                 order=DockerCmdBlockOrder.precopy,
