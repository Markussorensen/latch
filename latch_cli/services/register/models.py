--- conflicted
+++ resolved
@@ -1,17 +1,9 @@
 """Models used in the register service."""
 
 import os
-<<<<<<< HEAD
-import subprocess
 from dataclasses import dataclass
 from pathlib import Path
-from tempfile import NamedTemporaryFile
-from typing import Dict, List, Optional
-=======
-from dataclasses import dataclass
-from pathlib import Path
-from typing import List, Optional
->>>>>>> f7d32a1a
+from typing import Dict, Optional
 
 import docker
 import paramiko
