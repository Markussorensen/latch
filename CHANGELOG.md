<!-- Based off of https://keepachangelog.com/en/1.0.0/ -->

<!--

Types of changes

    *Added* for new features.
    *Changed* for changes in existing functionality.
    *Dependencies* for changes in dependencies.
    *Deprecated* for soon-to-be removed features.
    *Removed* for now removed features.
    *Fixed* for any bug fixes.
    *Security* in case of vulnerabilities.

-->

# Latch SDK Changelog

## v2.53.2 - 2024-10-02

<<<<<<< HEAD
### Added

* Nextflow
  - Add support for uploading command logs after task execution
=======
### Changed

* All requests done by `latch cp` now
  - use connection pooling / reuses
  - have automatic retries with backoff
>>>>>>> e39509df

## v2.53.1 - 2024-10-02

### Added

* Nextflow
  - Add support for $defs keyword for metadata generation

## v2.53.0 - 2024-09-28

### Changed

* Make OFS the default storage option for Nextflow workflows
* Bump the `nextflow` base image to `v2.1.2`

## 2.52.5 - 2024-09-23

### Changed

* Improve error messaging when registering Nextflow workflows

## 2.52.4 - 2024-09-19

### Changed

* Nextflow
  - Fix typo in Nextflow base image

## 2.52.3 - 2024-09-17

### Changed

* Nextflow
  - Update `nextflow` base image to version `v2.0.0`

## 2.52.2 - 2024-09-04

### Changed

* Nextflow
  - Update `nextflow` base image to version `v1.1.8`

## 2.52.1 - 2024-08-30

### Fixed

* Move tty and termios imports to enable `latch cp` on Windows

## 2.52.0 - 2024-08-30

### Fixed

* Make `latch cp` work on Windows without WSL

## 2.51.2 - 2024-08-27

### Fixed

* Bump lytekit version to fix download of empty files

## 2.51.1 - 2024-08-21

### Fixed

* Remove caching from `tinyrequests` module

## 2.51.0 - 2024-08-16

### Added

* New task annotations for V100 GPU enabled nodes
  * `@v100_x1_task`: 1 V100 GPU
  * `@v100_x4_task`: 4 V100 GPUs
  * `@v100_x8_task`: 8 V100 GPUs

## 2.50.6 - 2024-08-15

### Added

* The `--chunk-size-mib` to `latch cp` which allows users to configure the chunk size of uploads

### Changed

* Lower the default chunk size for `latch cp` to `64 MiB`
* `latch cp` now reuses connections for speed

## 2.50.5 - 2024-08-12

### Fixed

* Fix a bug where GPU template selection wouldn't happen correctly in `latch init`

## 2.50.4 - 2024-08-09

### Changed

* Nextflow
  - Update `nextflow` base image to version `v1.1.7`

## 2.50.3 - 2024-08-08

### Fixed

* Nextflow
  - Normalize result paths before publishing results

## 2.50.2 - 2024-08-07

### Dependencies

* lytekit `0.15.10` -> `0.15.11` which parallelizes file downloads from Latch Data

## 2.50.1 - 2024-08-05

### Added

* Nextflow
  - Report workdir size on workflow completion

## 2.50.0 - 2024-08-02

### Added

* Add git commit information to version string if exists

## 2.49.10 - 2024-08-02

### Fixed

* Pin `cryptography` to remove warning messages when importing paramiko

## 2.49.9 - 2024-08-01

### Fixed

* Better error messages when using `latch exec` on a task that is not yet running

## 2.49.8 - 2024-07-29

### Fixed

* Nextflow
  - Indentation error in samplesheet constructor function call

## 2.49.7 - 2024-07-26

### Changed

* Nextflow
  - Cleanup Nextflow logging
  - Update `nextflow` base image to version `v1.1.6`

## 2.49.6 - 2024-07-23

### Added

* Ability to publish results to be displayed on executions `Results` page

## 2.49.5 - 2024-07-20

### Added

* Add `--cores` parameter to `latch cp`

## 2.49.4 - 2024-07-19

### Added

* `allowed_tables` argument to `LatchParameter` to constrain the set of registry tables selectable from a samplesheet parameter

## 2.49.3 - 2024-07-19

### Added

* Ability to override the target workspace for registration using the `LATCH_WORKSPACE` env variable.

## 2.49.2 - 2024-07-18

### Added

* Nextflow
  - Make EFS storage period configurable

## 2.49.1 - 2024-07-17

### Fixed

* `latch cp` bug where directories containing symlinks would hang and not complete uploading

## 2.49.0 - 2024-07-17

### Changed

* Nextflow
  - Update `nextflow` base image to version `v1.1.5`

## 2.48.9 - 2024-07-16

### Added

* Nextflow
  - Make execution profile configurable via UI

## 2.48.8 - 2024-07-12

### Changed

* Nextflow
  - Update `nextflow` base image to version `v1.1.4`

## 2.48.7 - 2024-07-11

### Fixed

* Sync
  - Update objects with no ingress event

## 2.48.4 - 2024-07-10

### Added

* Sync
  - Add option for number of cores

## 2.48.3 - 2024-07-08

### Added

* Snakemake
  - Don't throw an exception on `subprocess.CalledProcessError`, `sys.exit(1)` instead to avoid polluting stdout with a traceback

### Dependencies

* lytekit `0.15.9` -> `0.15.10` which removes unnecessary prints in exception wrappers

## 2.48.2 - 2024-07-06

### Added

* Nextflow
  - ignore `.git` directory when copying /root to workdir


## 2.48.1 - 2024-07-05

### Added

* Nextflow
  - use nextflow dockerfile instead of downloading the binary directly

## 2.48.0 - 2024-07-03

### Added

* Nextflow
  - bump nf runtime version to 1.1.3

## 2.47.9 - 2024-07-02

### Dependencies

* Use `lytekit==0.15.9` which includes retries for file downloads

## 2.47.8 - 2024-06-29

### Fixed

* latch sync upload in parallel
* latch sync missing normalize_path call
* latch sync cosmetic path display extra slash

## 2.47.7 - 2024-06-28

### Fixed

* Timeout in tinyrequestst

## 2.47.6 - 2024-06-27

### Fixed

* Snakemake + Nextflow
  - fix about page file validation

## 2.47.5 - 2024-06-26

### Fixed

* Nextflow
  - remove `storage_gib` parameter from pvc provisioning request

## 2.47.4 - 2024-06-25

### Added

* Nextflow
  - bump nf runtime version to 1.1.1

## 2.47.3 - 2024-06-25

### Added

* Nextflow
  - bump nf runtime version to 1.1.0

## 2.47.2 - 2024-06-24

### Added

* Snakemake
  - expose underlying Latch paths in config object

## 2.47.1 - 2024-06-22

### Added

* Nextflow version 1.0.11

### Fixed

* Snakemake
  - fix dataclass name collisions when generating metadata for Snakemake workflows

## 2.47.0 - 2024-06-20

### Added

* Nextflow version 1.0.10

## 2.46.9 - 2024-06-20

### Fixed

* Snakemake
  + fix metadata_root param for Snakemake workflows

## 2.46.8 - 2024-06-19

### Added

* Nextflow
  + Support for relaunching from failed task using `-resume` flag

## 2.46.7 -- 2024-06-19

### Fixed

* Nextflow
  + Bump Nextflow version to 1.0.8 to add retries on failure

## 2.46.6 - 2024-06-14

### Added

* Nextflow + Snakemake
  + Add `--metadata-root` option to `latch register`

### Fixed

* Nextflow
  + Bump Nextflow version to fix releasing workflow to different workspace

## 2.46.5 - 2024-06-13

### Added

* Nextflow
  + Command to upgrade nextflow version

## 2.46.4 - 2024-06-13

### Fixed

* Nextflow
  + Bump nextflow version to v1.0.4 -- fixes large file uploads

## 2.46.3 - 2024-06-12

### Fixed

* Nextflow
  + Upload .nextflow.log on success and failure
  + Add tolerations to nextflow runtime task
  + Bump nextflow version to v1.0.2

## 2.46.2 - 2024-06-11

### Added

* New error messages when trying to access registry projects/tables/records that don't exist.

## 2.46.1 - 2024-06-10

### Removed

* Nextflow
  + Remove /finalize call at end of workflow


## 2.46.0 - 2024-06-10

### Added

* Nextflow
  + Bump version from v1.0.0 to v1.0.1 -- resolves upload data corruption

## 2.45.8 - 2024-06-08

### Fixed

* Nextflow
  + Fix default generation for parameters with type: `typing.Optional[LatchFile,LatchDir]`

## 2.45.7 - 2024-06-07

### Added

* Nextflow
  + Support for About page
  + Pin Nextflow version to latch version (deprecate --redownload-dependencies)

### Added

* Snakemake
  * Support for adding About page content from a markdown file

## 2.45.6 - 2024-06-04

### Added

* Nextflow
  + Support for generating metadata from `nextflow_schema.json`
  + Command to generate Nextflow entrypoint without registering

### Fixed

+ Make `LatchRule` class a dataclass

## 2.45.5 - 2024-06-03

### Added

+ Support for uploading Nextflow workflows


## 2.45.4 - 2024-05-29

### Changed

+ `TableUpdater.upsert_record` no longer does file path resolution, and instead
  defers that operation to when the update commits. This drastically speeds up
  registry table updates to blob-type columns.

## 2.45.3 - 2024-05-28

### Added

+ Support selecting organization workspaces with `latch workspace`

## 2.45.2 - 2024-05-20

### Dependencies

+ Bump docker version to fix <https://github.com/docker/docker-py/issues/3256>

## 2.45.0 - 2024-05-20

### Fixed

+ Latch resource limit on mem-512-spot should be 485 Gi instead of 490 Gi

## 2.44.0 - 2024-05-19

### Fixed

+ Accomodates the migration of personal workspaces to team workspaces.

## 2.43.3 - 2024-05-16

### Fixed

* Snakemake
  + remove conversion of primitive types to string for input `params`
  + add support for output directories

## 2.43.2 - 2024-05-16

### Fixed

+ Circular import when importing latch constants
* Snakemake
  + support for running python scripts inside containers

## 2.43.1 - 2024-05-15

### Fixed

+ Cleanup toleration assignment

### Added

+ Support up to 126 cores and 975 GiB of memory in custom tasks

## 2.42.1 - 2024-05-08

### Fixed

+ Workflow identifier should be immutable per `latch init`
+ Latch workspace does not display selected workspace when authenticated with workspace token
+ Workspace id determination failing when authenticated with workspace token

## 2.42.0 - 2024-05-02

+ Adding support for GCP mount paths

## 2.41.3 - 2024-04-29

### Fixed

+ Allow the use of `**kwargs` in dynamic resource allocation functions

## 2.41.2 - 2024-04-23

### Fixed

* Snakemake
  + Namespace Snakemake execution outputs by execution name

## 2.41.1 - 2024-04-22

### Fixed

* Snakemake
  + Add support for using directories as inputs to rules


## 2.41.0 - 2024-04-19

### Added

* `--wf-version` flag to `develop` to use a container for a specific workflow version
* `--disable-sync` flag to `develop` to disable automatic syncing of local files. Useful for inspecting workflow code from a past version without overwriting with divergent local changes.

## 2.40.6 - 2024-04-12

### Fixed

* Actually fix the issue where functions that use `current_workspace` would break if called from an execution

## 2.40.5 - 2024-04-09

### Fixed
* bump flytekit version to 0.15.6 which fixes retries in dynamic resource allocation for map tasks

## 2.40.4 - 2024-04-09

### Fixed

* Issue where functions that use `current_workspace` would break if called from an execution
* Issue where CLI commands that required an auth method would not print the correct error message if no auth was present

## 2.40.3 - 2024-04-09

* bump flytekit version to 0.15.5

## 2.40.2 - 2024-04-09

### Fixed

* latch register failing when using launchplans with file or directory types

## 2.40.1 - 2024-04-06

### Added

* add support for allocating task resources at runtime

## 2.40.0 - 2024-04-05

### Fixed

* latch commands default to the user's default workspace instead of personal workspace

## 2.39.7 - 2024-04-03

### Documentation

* latch cp
  + Commandline docstring states recursive default behavior.

## 2.39.6 - 2024-04-02

### Fixed

* latch sync
  + prints error when case other than local -> remote is attempted


## 2.39.4 - 2024-03-11

### Added

* Snakemake
  + Add `container_args` field in `EnvironmentConfig`

## 2.39.3 - 2024-03-07

### Fixed

* Snakemake
  + fix bug where two rules with the same input parameter name causes JIT step to fail


## 2.39.3 - 2024-03-05

### Fixed

* Fix bug where temporary SSH keys were getting added but not removed from the SSH Agent during workflow registration

## 2.39.2 - 2024-03-01

### Fixed

* Fix bug `LPath` resolves to parent node if path does not exist

### Deprecated

* `latch mkdir` command (replaced with `latch mkdirp`)
* `latch rm` command (replaced with `latch rmr`)
* `latch touch`
* `latch open`

## 2.39.1 - 2024-02-27

### Added

* add `LPath` support for uploading and copying to non-existent directories
* clear `LPath` cache after modification operations such as `rm` and `upload`

### Fixed

* skip symlinks that point to non-existent files when running `latch cp`

## 2.39.0 - 2024-02-21

### Added

* add `LPath` implementation
* add support for registering workflows without Latch metadata

## 2.38.9 - 2024-02-14

### Added

* Snakemake
  + add support for optional input parameters

## 2.38.8 - 2024-01-26

### Fixed

* Snakemake
  + fix bug in `ruleorder` directive caused by `block_content` monkey patch returning None

## 2.38.7 - 2024-01-26

### Fixed

* Snakemake
  + warn instead of error when config parameter type cannot be parsed in generate-metadata command

## 2.38.6 - 2024-01-26

### Added

* Snakemake
  + support for config files with nested file paths
  + GPU support for non-container tasks
  + Add `cores` field to SnakemakeMetadata object

## 2.38.5 - 2024-01-22

### Fixed

* Broken default in snakemake metadata which prevented registration of any workflow

## 2.38.4 - 2024-01-20

### Added

* Snakemake
  + update defaults for conda + containers to `False`

## 2.38.3 - 2024-01-19

### Added

* Snakemake
  + support for pulling images from private container registries
  + add config field for running tasks in conda and container environments

### Fixed

* Snakemake
  + fix regression in 2.38.2 that caused failure to resolve upstream nodes for target files

## 2.38.2 - 2024-01-17

### Added

* Snakemake
  + support for per-task containers in Snakemake workflow using the `container` directive

### Fixed

* Snakemake
  + add `_jit_register` suffix when resolving Snakemake workflow name for `latch develop`
  + use `variable_name_for_value` instead of `variable_name_for_file` when resolving upstream jobs for target files

## 2.38.1 - 2024-01-15

### Added

* The `--open` option to `latch register`, which if passed in, will open the workflow in the browser after successful registration

### Fixed

* Snakemake
  + remove `.latch` directory copy from Dockerfile generation to avoid unexpected file overrides
  + limit pulp package version to < 2.8 to fix snakemake import failure

## 2.38.0 - 2024-01-13

### Added

* The `latch exec` command to spawn a shell inside a running task.

## 2.37.1 - 2024-01-08

### Added

* Snakemake
  + support for `latch develop` for JIT workflow

### Fixed

* Snakemake
  + user input config overrides default config instead of merging
  + JIT workflow fails if the same keyword is used to define two different input parameters
  + fail to serialize `snakemake_data` when any params are defined as `pathlib.Path`

## 2.37.0 - 2023-12-11

### Added

* `rename_current_execution` function which allows programmatic execution renaming.

## 2.36.11 - 2023-11-28

### Added

* Snakemake
  + ability to cache snakemake tasks using the `--cache-tasks` option with `latch register`

### Changed

* Minor aesthetic enhancements to `latch workspace`
  + the currently active workspace is now marked
  + the current selection is marked with a `>` for enhanced readability on terminals with limited color support

## 2.36.10 - 2023-11-17

### Fixed

* Snakemake
  + bug in 2.36.9 where output directories would still fail to upload because of a missing `pathlib.Path` -> `str` conversion.

## 2.36.9 - 2023-11-16

### Fixed

* Snakemake
  + bug where a snakemake task would fail to upload output directories

## 2.36.8 - 2023-11-14

### Fixed

* Snakemake
  + bug where a snakemake workflow would only run successfully for the user who registered it

## 2.36.7 - 2023-11-13

### Added

* Snakemake
  + added best effort display name parsing for `generate-metadata`
  + tasks now upload their intermediate outputs for better debugging

### Fixed

* Snakemake
  + bug where `update_mapping` would iterate over the entirety of `/root`

## 2.36.6 - 2023-11-09

### Added

* Added ability to skip version check using an env variable

## 2.36.5 - 2023-11-08

### Fixed

* Bug in `latch login` where not having a token would prevent token generation

## 2.36.4 - 2023-10-25

### Added

* Added ability to get a pandas Dataframe from a registry table.
* Added `Multiselect` to `LatchAppearance`
* Snakemake
  + fixed case where config values would not be populated correctly in the JIT workflow

### Changed

* Better error messaging for both `latch cp` and `latch mv`.

## 2.36.3 - 2023-10-25

### Fixed

* Bug where Python 3.8 clients would crash due to a broken type annotation

## 2.36.2 - 2023-10-25

### Changed

* Snakemake
  + Log files are now marked as outputs - this enables rules to use logs of previous rules as inputs

## 2.36.1 - 2023-10-24

### Changed

* `latch mv` now supports glob patterns (with the same restrictions as `latch cp`)

## 2.36.0 - 2023-10-23

### Added

* `latch.registry.record.Record.get_table_id` method for querying the ID of the table containing a given registry record
* `latch.registry.table.Table.get_project_id` method for querying the ID of the project containing a given registry table

## 2.35.0 - 2023-10-21

### Added

* Snakemake
  + Remote register support
  + `download` field for file inputs
  + `config` field for file inputs
  + Blanket support for parameters of any type via the `SnakemakeParameter` class
  + Support for generating a `latch_metadata` directory from a `config.yaml` with `latch generate-metadata`
  + Support for default values for parameters

### Changed

* Snakemake
  + JIT register step no longer downloads input files by default
  + `latch_metadata` should now be a module (directory containing an `__init__.py` file), as opposed to just being a file

## 2.34.0 - 2023-10-04

### Added

* Snakemake
  + `directory` modifier for input / outputs
  + Support `temp` by removing from compiled rules. All files / directories are
  temporary because they are deleted at the end of each job on Latch.
  + `multiext` output modifier
  + `report` output modifier
  + `params` in rules

### Fixed

* Snakemake
  + Replace skipped rules with `Ellipsis`. Supports rules nested in conditionals where previously an empty block was produced.
  + Patched parser to generate compiled code for `workflow.include` calls Compiled workflow.include should carry `print_compilation` keyword (snakemake/snakemake#2469)
  + Detect use of `conda` keyword and install in image. This effectively supports wrapper/conda keywords.
  + `Iterable, Generator` cause issues as type hints when imported from `collections.abc` rather than `typing`

## 2.33.0 - 2023-09-29

### Added

* Add `latch sync` for synchronization from local to remote directories that only uploads modified content

## 2.32.8 - 2023-09-07

### Fixed

* Snakemake:
    - Better errors if `Snakefile` or `latch_metadata.py` file missing
    - Correct issues with snakemake example project

## 2.32.7 - 2023-09-07

### Fixed

* Snakemake:
    - `--snakemake` for `latch dockerfile` command to generate `Dockerfile` with
    necessary instructions

    - Snakemake example for `latch init`

## 2.32.6 - 2023-09-07

### Fixed

* A bug in `latch develop` where images for newly registered workflows could not be found.

## 2.32.5 - 2023-08-28

### Fixed

* Snakemake:
  + Ignore global ruleorder directive
  + Ignore temporary condition on output values

## 2.32.4 - 2023-08-28

### Fixed

* Fixed a bug in `latch ls` where `datetime.isoformat` was called on strings with timestamps (which is not supported on python < 3.11)

## 2.32.3 - 2023-08-26

### Fixed

* Snakemake issues
  + bounded snakemake versions to prevent compatibility issues that arise in later versions
  + small bugs in list json encoder
  + mishandled http issues.

## 2.32.2 - 2023-08-25

### Fixed

* Fixed `latch ls` to work with all latch URLs
* Fixed autocomplete bug where no completion results would be returned for longer paths

## 2.32.1 - 2023-08-24

### Fixed

* Corrected `dataclass` import and removed `multiprocessing` logging from `latch cp`.

## 2.32.0 - 2023-08-23

### Changed

* `latch cp` can now handle directories with up to `50k` objects

### Fixed

* Various vestigial bugs in `latch develop` that blocked certain users

## 2.31.1 - 2023-08-08

### Changed

* Any CLI command will now display a message if no authentication token is found

## 2.31.0 - 2023-07-28

### Changed

* `latch stop-pod` renamed to `latch pods stop`

## 2.30.0 - 2023-07-27

### Added

* Support for python 3.11

### Dependencies

* pinned `lytekit` to `v0.15.2` to remove numpy + pandas + pyarrow dependencies
* pinned `lytekitplugins-pods` to `v0.6.1` to remove dependency on numpy
* pinned `latch-sdk-gql` to `0.0.6` which supports 3.11
* pinned `latch-sdk-config` to `0.0.4` which supports 3.11

## 2.29.0 - 2023-07-26

### Added

* `stop-pod` command to the CLI. Allows the user to stop a pod in which the CLI resides or to stop a pod using its id.

## 2.28.0 - 2023-07-25

### Added

* Tasks explicitly request ephemeral storage
* `custom_task` and `custom_memory_optimized_task` allow selecting storage size
* `custom_memory_optimized_task` functionality merged into `custom_task`

### Deprecated

* `custom_memory_optimized_task`

## 2.27.4 - 2023-07-18

### Changed

* changed beta register implementation

## 2.27.3 - 2023-07-18

### Dependencies

* pinned `lytekit` to `v0.14.15` to bring in `marshmallow-enum` as a dependency.

## 2.27.2 - 2023-07-17

### Fixed

* fixed bug where `LatchFile`s/`LatchDir`s would provide `file://` URIs instead of Unix paths, which was causing errors in, e.g., calls to `open()`.

## 2.27.1 - 2023-07-15

### Fixed

* fixed bug where `LatchFile`s/`LatchDir`s wouldn't respect the workspace selected using `latch workspace`.

## 2.27.0 - 2023-07-15

### Added

* Added `.iterdir()` method to `LatchDir` to iterate through subdirectories

## 2.26.2 - 2023-07-11

### Fixed

* Fix unclosed file in `lytekit` upload code

## 2.26.1 - 2023-07-10

### Fixed

* LatchFiles accessed through registry are downloaded to a file with the same name as the file on latch

## 2.26.0 - 2023-07-07

### Changed

* Gated `latch develop` resource selection behind an environment variable due to its slow performance

### Dependencies

* Added back several dependencies to allow the old `latch develop` infrastructure to work properly.

## 2.25.2 - 2023-07-05

### Fixed

* Dockerfile generation uses `\` escaping: fixes bug in Conda and R template

## 2.25.1 - 2023-06-28

### Dependencies

* Upgraded `paramiko` dependency to `>=3.2.0` which fixes a `PKey` issue.

## 2.25.0 - 2023-06-28

### Changed

* `latch register` experimental features (2.24.xx) are now gated behind an environment variable, and by default we use the old (pre 2.24) register backend.

## 2.24.12 - 2023-06-27

### Dependencies

* Upgraded lytekit to version 0.14.13 to support uploading files up to 5 TiB from within a task

## 2.24.11 - 2023-06-27

### Fixed

* Internal bug in `latch register` which caused an API call to be made when not necessary, resulting in an irrelevant exception being thrown

## 2.24.10 - 2023-06-27

### Fixed

* Bug in `latch cp` upload path where URLs would be generated but files would not be uploaded

## 2.24.9 - 2023-06-27

### Changed

* Added client side rate limiting to `latch cp` upload API calls so as to not throttle our backend.

## 2.24.8 - 2023-06-27

### Fixed

* `latch register` provision timeout bug
* catch `KeyboardInterrupt`s during register provisioning
* updated `latch-base` image to fix docker-in-docker workflows which use the host machine's network interface

## 2.24.7 - 2023-06-26

### Fixed

* `latch develop` and `latch register` provision timeout increased to 30 minutes

## 2.24.6 - 2023-06-26

### Fixed

* `latch develop` and `latch register` SSH connections timeout on inactivity

## 2.24.5 - 2023-06-26

### Fixed

* Bug in `latch develop` where rsync would continually flood stdout with requests to confirm host key authenticity

## 2.24.3 - 2023-06-24

### Added

* Rename `--no-glob` option shorthand to `-G` for `latch cp`

### Fixed

* Bug in `latch register` where SSH connections were going stale

## 2.24.0 - 2023-06-23

### Added

* Glob support for latch cp
* latch cp autocomplete
* ability to choose task size in latch develop

### Changed

* Backend implementations of latch register and latch develop

## 2.23.5 - 2023-06-19

### Fixed

* Fix limits and imports

## 2.23.3 - 2023-06-19

### Added

* Memory optimized task type

## 2.23.2 - 2023-06-14

### Fixed

* Template generation bug in empty wfs

## 2.23.1 - 2023-06-12

### Fixed

* NFCore template using wrong Latch version

## 2.22.5 - 2023-06-10

### Added

* When a CLI command fails, metadata (`latch` version, current python, os info, etc) is printed.
* There is now a prompt on failure to generate a crash report. Previously reports were generated automatically which was slow and sometimes error-prone.

### Fixed

* Bugs that broke support for Python 3.8 users:
  + Fixed imports of `functools.cache`
  + Fixed `with` statements with multiple contexts

### Dependencies

* Removed unused packages
  + `awscli`
  + `uvloop`
  + `prompt-toolkit`

## 2.22.4 - 2023-06-08

### Fixed

* `catalogMultiCreateExperiments` instead of `catalogMultiUpsertExperiments` in registry API

## 2.22.3 - 2023-06-08

### Fixed

* `catalogMultiCreateProjects` instead of `catalogMultiUpsertProjects` in registry API

## 2.22.2 - 2023-06-08

### Fixed

* `workspace_id` failing when file is empty

## 2.22.1 - 2023-06-05

### Fixed

* `latch cp` failing when uploading a file into a directory without specifying the resulting filename.

## 2.22.0 - 2023-05-31

### Fixed

* `latch cp` occasionally throwing an error when finalizing uploads for directories.

### Added

* `latch cp` now supports remote -> remote copying (i.e. both source and destination are remote paths). This enables copying files across workspaces
* `latch mv` for moving remote files.

## 2.21.7 - 2023-05-29

### Fixed

* Semver violation related to removed `__init__.py` files. These will happen again in the future but a proper major release will be created, communicated, and marketed.

## 2.21.6 - 2023-05-29

### Dependencies

* Upgraded dependency `lytekit` to version `0.14.11`.

## 2.21.5 - 2023-05-29

### Fixed

* More imports in docker/NF-core template workflows have been updated to reflect the import changes outlined in the previous version.

## 2.21.4 - 2023-05-29

### Fixed

* Imports in docker/NF-core template workflows have been updated to reflect the import changes outlined in the previous version.

## 2.21.3 - 2023-05-26

### Added

* NFCore example workflow

### Changed

* Replace docker example workflow with blastp
* Docker image selection when creating an empty workflow
* Workflow Name, Author Name prompts when creating an empty workflow

* `latch cp` has been rewritten and now allows for latch paths of the form
  + `latch:///a/b/c`
  + `latch://xxx.account/a/b/c` where `xxx` is the account ID
  + `latch://shared.xxx.account/a/b/c`
  + `latch://shared/a/b/c`
  + `latch://mount/a/b/c`
  + `latch://xxx.node` where `xxx` is the data ID (viewable in Latch Console)

### Removed

* Unnecessary imports in `__init__.py` files have been removed. Statements like `from latch.types import LatchFile` will no longer work, and such objects should be imported from their defining files instead (in this example, the correct import is `from latch.types.file import LatchFile`)

## 2.19.11 - 2023-05-16

### Fixed

* Revert an undocumented change that caused custom task settings to not work

## 2.19.10 - 2023-05-16

### Fixed

* Typo in `latch init` R template

## 2.19.9 - 2023-05-12

### Fixed

* `latch cp` should automatically detect file content type

## 2.19.8 - 2023-05-11

### Fixed

* Registry API crashes when resolving paths if `~/.latch/workspace` does not exist

## 2.19.7 - 2023-05-09

### Added

* `latch register` will ask for confirmation unless `--yes` is provided on the command line

### Changed

* `latch register --remote` is now the default. Use `--no-remote` to build the workflow image locally

### Fixed

* `latch register --remote` will no longer ask for host key fingerprint verification

## 2.19.6 - 2023-05-08

### Fixed

* Registry APIs should properly resolve files when using workspaces instead of always using the signer account

## 2.19.5 - 2023-05-06

### Fixed

* `latch workspace` options should be ordered alphabetically

## 2.19.4 - 2023-05-04

### Fixed

* Conda template registration issue and run in correct environment issue
# Latch SDK Changelog

## 2.19.3 - 2023-04-26

### Fixed

* Tasks stuck initializing on nodes that ran multiple tasks before

## 2.19.2 - 2023-04-24

### Dependencies

* Upgrades lytekit to `0.14.10`

## 2.19.1 - 2023-04-21

### Changed

* `latch cp` now has a progress bar for downloads (previously they only showed for uploads)

## 2.19.0 - 2023-04-14

### Added

* Functions for creating/deleting Projects and Tables, and creating Table columns in the Registry API

## 2.18.3 - 2023-04-12

### Fixed

* Registry table updates should work with columns that have spaces in names

## 2.18.2 - 2023-04-11

### Changed

* Improved Registry API `__str__` and `__repr__`

## 2.18.1 - 2023-04-08

### Fixed

* Registry API should work in an running asyncio event loop

## 2.18.0 - 2023-04-08

### Added

* A new API for interacting with Latch Registry

### Dependencies

* Added `gql` and `aiohttp` as dependencies

## 2.17.2 - 2023-04-07

### Fixed

* Prevent `latch cp` from hitting the s3 part limits which causes large
  file uploads to fail

## 2.17.1 - 2023-04-05

### Fixed

* Switched a dictionary union from `|=` notation to a manual for-loop to
  maintain support for Python 3.8.

## 2.17.0 - 2023-04-01

### Added

* Option to disable default bulk execution mechanism when an alternative (e.g. using a samplesheet parameter) is supported by the workflow itself

## 2.16.0 - 2023-04-01

### Added

* Verified Trim Galore adapter trimming workflow stub

## 2.15.1 - 2023-03-30

### Fixed

* Custom tasks with less than 32 cores receiving incorrect toleration

## 2.15.0 - 2023-03-29

### Added

* Verified MAFFT alignment workflow stub

## 2.14.2 - 2023-03-24

### Fixed

* Parameter flow forks should preserve the order of branches

## 2.14.1 - 2023-03-21

### Fixed

* `latch` commands which require authentication prompt user for token when no browser is present on machine

## 2.14.0 - 2023.03-18

### Added

* SampleSheet metadata to `LatchParameter` -- allows for importing samples from Registry

## 2.13.5 - 2023-02-21

### Fixed

* `latch register` ssh-keygen bug when `.latch` folder does not exist

## 2.13.4 - 2023-02-21

### Dependencies

* Upgrades lytekit to `0.14.9`

## 2.13.3 - 2023-02-21

### Fixed

* Docker template uses correct base image

## 2.13.2 - 2023-02-21

### Fixed

* Internal state file should be automatically created when running `latch register` and `latch develop`

### Added

* `latch init`: Docker in Docker template workflow
* `latch init`: Docker base image
* Small, medium, and large tasks use the [Sysbox runtime](https://github.com/nestybox/sysbox) to run Docker and other system software within task containers

## 2.13.1 - 2023-02-17

### Fixed

* Add latch/latch_cli/services/init/common to pypi release

## 2.13.0 - 2023-02-17

### Added

* The `latch dockerfile` command which auto-generates a Dockerfile from files in the workflow directory.
* The `latch init` command can use base images with hardware acceleration using the `--cuda` and the `--opencl` flags
* The `latch init` command does not populate the workflow directory with a Dockerfile by default
* The `latch init` command will populate the workflow directory with a Dockerfile if passed `--dockerfile`
* The `latch register` and `latch develop` commands auto-generate a dockerfile from files in the workflow directory if no Dockerfile is present
* Documentation for the auto-generated Dockerfile feature

### Fixed

* Quickstart tutorial is written factually
* Getting started docs are written factually

## 2.12.1 - 2023-02-08

### Added

* `latch develop` documentation updates

### Fixed

* `latch develop` throws error if user does not have rsync installed
* `pip install latch` installs the `watchfiles` package for `latch develop`

## 2.11.1 - 2023-01-25

### Fixed

* LatchDir initialized with local path initialized to Path object fails on upload

## 2.12.0 - 2023-02-06

### Added

* `latch develop` drops users directly into a shell in their docker environment. Local changes in the workflow directory and any subdirectories are automatically synced into the environment. Deleted local files are not deleted in the environment. However, any additions or modifications to files and directories are propagated.

### Removed

* latch develop no longer drops user into REPL with multiple options -- it goes straight to a shell.

## 2.11.1 - 2023-01-25

### Fixed

* LatchDir initialized with local path initialized to Path object fails on upload

## 2.11.0 - 2023-01-20

### Added

* Use best practices in `latch init` templates
  + `LatchOutputDir` used to indicate output location on Latch
  + Regex rules used to validate files
  + Splits tasks into files
  + Include empty template
  + Remove yaml metadata from docstring
  + Use messages in examples
  + Error handling
  + Add LICENSE file
  + Add README file
* Allow user to select template in GUI or pass flag
* Allow user to run `latch init .`

### Fixed

* LatchDir type transformer bug with Annotated types
  + LatchOutputDir is fixed

## 2.10.0 - 2023-01-14

### Added

* The `latch develop` command, and with it an ecosystem supporting local
  development and faster debugging.
* The `latch cp` command now displays a x number of files out of n indicator
  and displays which stage of the download is going on (network request to get
  presigned urls vs downloading blob data).
* A new error that is thrown when there is an inconsistency between a
`LatchMetadata` object and its associated workflow's parameters.
* The function `get_secret` which allows users to reference secrets they've
  uploaded to the Latch platform from within a workflow.

### Deprecated

* The commands
  + `latch rm`,
  + `latch mkdir`, and
  + `latch touch`.
* The operators
  + `left_join`,
  + `right_join`,
  + `inner_join`,
  + `outer_join`,
  + `group_tuple`,
  + `latch_filter`, and
  + `combine`.

### Removed

* Removed a broken SDK test (launching CRISPResso2)

### Fixed

* `requests` library given higher version lower bound to fix warning with one of its dependencies
* `lytekit` version updated to
  + pin `numpy` to version `1.22` (breaking changes in later versions of this library)
  + have better behavior when downloading directories during local development
  + force retry on connection closed on file uploads (POST requests more generally)
* `latch get-params` will escape class attribute names (representation of Enum
  type) if they are python keywords
* `latch preview` now requires a directory argument instead of a workflow name
  argument, and now behaves consistently with regular parameter interface
  generation.
* The crash reporter now prints stack traces of caught exceptions in the
  correct order
* `latch develop` now throws an error when run on a workflow that hasn't been
  registered yet.
* Reworked how internal configs are stored, eschewing a flat dictionary of API
  endpoints in favor of a nested dataclass. This removes a small class of
  potential mistakes arising from misspelling, and gives the benefit of IDE
  intellisense.
* Made both configs singletons.

## 2.10.1 - 2023-01-18

### Fixed

* Fixed issue with registering libraries containing nested imports used as
  subclasses (eg. `torch` )<|MERGE_RESOLUTION|>--- conflicted
+++ resolved
@@ -16,20 +16,20 @@
 
 # Latch SDK Changelog
 
+## v2.53.3 - 2024-10-02
+
+### Added
+
+* Nextflow
+  - Add support for uploading command logs after task execution
+
 ## v2.53.2 - 2024-10-02
 
-<<<<<<< HEAD
-### Added
-
-* Nextflow
-  - Add support for uploading command logs after task execution
-=======
 ### Changed
 
 * All requests done by `latch cp` now
   - use connection pooling / reuses
   - have automatic retries with backoff
->>>>>>> e39509df
 
 ## v2.53.1 - 2024-10-02
 
