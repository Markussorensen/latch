<!-- Based off of https://keepachangelog.com/en/1.0.0/ -->

<!--

Types of changes

    *Added* for new features.
    *Changed* for changes in existing functionality.
    *Dependencies* for changes in dependencies.
    *Deprecated* for soon-to-be removed features.
    *Removed* for now removed features.
    *Fixed* for any bug fixes.
    *Security* in case of vulnerabilities.

-->

# Latch SDK Changelog

<<<<<<< HEAD
## 2.46.6 - 2024-06-19

### Added

* Nextflow
  + Support for relaunching from failed task using `-resume` flag
=======
## 2.46.7 -- 2024-06-19

### Fixed

* Nextflow
  + Bump Nextflow version to 1.0.8 to add retries on failure
>>>>>>> d186e638

## 2.46.6 - 2024-06-14

### Added

* Nextflow + Snakemake
  + Add `--metadata-root` option to `latch register`

### Fixed

* Nextflow
  + Bump Nextflow version to fix releasing workflow to different workspace

## 2.46.5 - 2024-06-13

### Added

* Nextflow
  + Command to upgrade nextflow version

## 2.46.4 - 2024-06-13

### Fixed

* Nextflow
  + Bump nextflow version to v1.0.4 -- fixes large file uploads

## 2.46.3 - 2024-06-12

### Fixed

* Nextflow
  + Upload .nextflow.log on success and failure
  + Add tolerations to nextflow runtime task
  + Bump nextflow version to v1.0.2

## 2.46.2 - 2024-06-11

### Added

* New error messages when trying to access registry projects/tables/records that don't exist.

## 2.46.1 - 2024-06-10

### Removed

* Nextflow
  + Remove /finalize call at end of workflow


## 2.46.0 - 2024-06-10

### Added

* Nextflow
  + Bump version from v1.0.0 to v1.0.1 -- resolves upload data corruption

## 2.45.8 - 2024-06-08

### Fixed

* Nextflow
  + Fix default generation for parameters with type: `typing.Optional[LatchFile,LatchDir]`

## 2.45.7 - 2024-06-07

### Added

* Nextflow
  + Support for About page
  + Pin Nextflow version to latch version (deprecate --redownload-dependencies)

### Added

* Snakemake
  * Support for adding About page content from a markdown file

## 2.45.6 - 2024-06-04

### Added

* Nextflow
  + Support for generating metadata from `nextflow_schema.json`
  + Command to generate Nextflow entrypoint without registering

### Fixed

+ Make `LatchRule` class a dataclass

## 2.45.5 - 2024-06-03

### Added

+ Support for uploading Nextflow workflows


## 2.45.4 - 2024-05-29

### Changed

+ `TableUpdater.upsert_record` no longer does file path resolution, and instead
  defers that operation to when the update commits. This drastically speeds up
  registry table updates to blob-type columns.

## 2.45.3 - 2024-05-28

### Added

+ Support selecting organization workspaces with `latch workspace`

## 2.45.2 - 2024-05-20

### Dependencies

+ Bump docker version to fix <https://github.com/docker/docker-py/issues/3256>

## 2.45.0 - 2024-05-20

### Fixed

+ Latch resource limit on mem-512-spot should be 485 Gi instead of 490 Gi

## 2.44.0 - 2024-05-19

### Fixed

+ Accomodates the migration of personal workspaces to team workspaces.

## 2.43.3 - 2024-05-16

### Fixed

* Snakemake
  + remove conversion of primitive types to string for input `params`
  + add support for output directories

## 2.43.2 - 2024-05-16

### Fixed

+ Circular import when importing latch constants
* Snakemake
  + support for running python scripts inside containers

## 2.43.1 - 2024-05-15

### Fixed

+ Cleanup toleration assignment

### Added

+ Support up to 126 cores and 975 GiB of memory in custom tasks

## 2.42.1 - 2024-05-08

### Fixed

+ Workflow identifier should be immutable per `latch init`
+ Latch workspace does not display selected workspace when authenticated with workspace token
+ Workspace id determination failing when authenticated with workspace token

## 2.42.0 - 2024-05-02

+ Adding support for GCP mount paths

## 2.41.3 - 2024-04-29

### Fixed

+ Allow the use of `**kwargs` in dynamic resource allocation functions

## 2.41.2 - 2024-04-23

### Fixed

* Snakemake
  + Namespace Snakemake execution outputs by execution name

## 2.41.1 - 2024-04-22

### Fixed

* Snakemake
  + Add support for using directories as inputs to rules


## 2.41.0 - 2024-04-19

### Added

* `--wf-version` flag to `develop` to use a container for a specific workflow version
* `--disable-sync` flag to `develop` to disable automatic syncing of local files. Useful for inspecting workflow code from a past version without overwriting with divergent local changes.

## 2.40.6 - 2024-04-12

### Fixed

* Actually fix the issue where functions that use `current_workspace` would break if called from an execution

## 2.40.5 - 2024-04-09

### Fixed
* bump flytekit version to 0.15.6 which fixes retries in dynamic resource allocation for map tasks

## 2.40.4 - 2024-04-09

### Fixed

* Issue where functions that use `current_workspace` would break if called from an execution
* Issue where CLI commands that required an auth method would not print the correct error message if no auth was present

## 2.40.3 - 2024-04-09

* bump flytekit version to 0.15.5

## 2.40.2 - 2024-04-09

### Fixed

* latch register failing when using launchplans with file or directory types

## 2.40.1 - 2024-04-06

### Added

* add support for allocating task resources at runtime

## 2.40.0 - 2024-04-05

### Fixed

* latch commands default to the user's default workspace instead of personal workspace

## 2.39.7 - 2024-04-03

### Documentation

* latch cp
  + Commandline docstring states recursive default behavior.

## 2.39.6 - 2024-04-02

### Fixed

* latch sync
  + prints error when case other than local -> remote is attempted


## 2.39.4 - 2024-03-11

### Added

* Snakemake
  + Add `container_args` field in `EnvironmentConfig`

## 2.39.3 - 2024-03-07

### Fixed

* Snakemake
  + fix bug where two rules with the same input parameter name causes JIT step to fail


## 2.39.3 - 2024-03-05

### Fixed

* Fix bug where temporary SSH keys were getting added but not removed from the SSH Agent during workflow registration

## 2.39.2 - 2024-03-01

### Fixed

* Fix bug `LPath` resolves to parent node if path does not exist

### Deprecated

* `latch mkdir` command (replaced with `latch mkdirp`)
* `latch rm` command (replaced with `latch rmr`)
* `latch touch`
* `latch open`

## 2.39.1 - 2024-02-27

### Added

* add `LPath` support for uploading and copying to non-existent directories
* clear `LPath` cache after modification operations such as `rm` and `upload`

### Fixed

* skip symlinks that point to non-existent files when running `latch cp`

## 2.39.0 - 2024-02-21

### Added

* add `LPath` implementation
* add support for registering workflows without Latch metadata

## 2.38.9 - 2024-02-14

### Added

* Snakemake
  + add support for optional input parameters

## 2.38.8 - 2024-01-26

### Fixed

* Snakemake
  + fix bug in `ruleorder` directive caused by `block_content` monkey patch returning None

## 2.38.7 - 2024-01-26

### Fixed

* Snakemake
  + warn instead of error when config parameter type cannot be parsed in generate-metadata command

## 2.38.6 - 2024-01-26

### Added

* Snakemake
  + support for config files with nested file paths
  + GPU support for non-container tasks
  + Add `cores` field to SnakemakeMetadata object

## 2.38.5 - 2024-01-22

### Fixed

* Broken default in snakemake metadata which prevented registration of any workflow

## 2.38.4 - 2024-01-20

### Added

* Snakemake
  + update defaults for conda + containers to `False`

## 2.38.3 - 2024-01-19

### Added

* Snakemake
  + support for pulling images from private container registries
  + add config field for running tasks in conda and container environments

### Fixed

* Snakemake
  + fix regression in 2.38.2 that caused failure to resolve upstream nodes for target files

## 2.38.2 - 2024-01-17

### Added

* Snakemake
  + support for per-task containers in Snakemake workflow using the `container` directive

### Fixed

* Snakemake
  + add `_jit_register` suffix when resolving Snakemake workflow name for `latch develop`
  + use `variable_name_for_value` instead of `variable_name_for_file` when resolving upstream jobs for target files

## 2.38.1 - 2024-01-15

### Added

* The `--open` option to `latch register`, which if passed in, will open the workflow in the browser after successful registration

### Fixed

* Snakemake
  + remove `.latch` directory copy from Dockerfile generation to avoid unexpected file overrides
  + limit pulp package version to < 2.8 to fix snakemake import failure

## 2.38.0 - 2024-01-13

### Added

* The `latch exec` command to spawn a shell inside a running task.

## 2.37.1 - 2024-01-08

### Added

* Snakemake
  + support for `latch develop` for JIT workflow

### Fixed

* Snakemake
  + user input config overrides default config instead of merging
  + JIT workflow fails if the same keyword is used to define two different input parameters
  + fail to serialize `snakemake_data` when any params are defined as `pathlib.Path`

## 2.37.0 - 2023-12-11

### Added

* `rename_current_execution` function which allows programmatic execution renaming.

## 2.36.11 - 2023-11-28

### Added

* Snakemake
  + ability to cache snakemake tasks using the `--cache-tasks` option with `latch register`

### Changed

* Minor aesthetic enhancements to `latch workspace`
  + the currently active workspace is now marked
  + the current selection is marked with a `>` for enhanced readability on terminals with limited color support

## 2.36.10 - 2023-11-17

### Fixed

* Snakemake
  + bug in 2.36.9 where output directories would still fail to upload because of a missing `pathlib.Path` -> `str` conversion.

## 2.36.9 - 2023-11-16

### Fixed

* Snakemake
  + bug where a snakemake task would fail to upload output directories

## 2.36.8 - 2023-11-14

### Fixed

* Snakemake
  + bug where a snakemake workflow would only run successfully for the user who registered it

## 2.36.7 - 2023-11-13

### Added

* Snakemake
  + added best effort display name parsing for `generate-metadata`
  + tasks now upload their intermediate outputs for better debugging

### Fixed

* Snakemake
  + bug where `update_mapping` would iterate over the entirety of `/root`

## 2.36.6 - 2023-11-09

### Added

* Added ability to skip version check using an env variable

## 2.36.5 - 2023-11-08

### Fixed

* Bug in `latch login` where not having a token would prevent token generation

## 2.36.4 - 2023-10-25

### Added

* Added ability to get a pandas Dataframe from a registry table.
* Added `Multiselect` to `LatchAppearance`
* Snakemake
  + fixed case where config values would not be populated correctly in the JIT workflow

### Changed

* Better error messaging for both `latch cp` and `latch mv`.

## 2.36.3 - 2023-10-25

### Fixed

* Bug where Python 3.8 clients would crash due to a broken type annotation

## 2.36.2 - 2023-10-25

### Changed

* Snakemake
  + Log files are now marked as outputs - this enables rules to use logs of previous rules as inputs

## 2.36.1 - 2023-10-24

### Changed

* `latch mv` now supports glob patterns (with the same restrictions as `latch cp`)

## 2.36.0 - 2023-10-23

### Added

* `latch.registry.record.Record.get_table_id` method for querying the ID of the table containing a given registry record
* `latch.registry.table.Table.get_project_id` method for querying the ID of the project containing a given registry table

## 2.35.0 - 2023-10-21

### Added

* Snakemake
  + Remote register support
  + `download` field for file inputs
  + `config` field for file inputs
  + Blanket support for parameters of any type via the `SnakemakeParameter` class
  + Support for generating a `latch_metadata` directory from a `config.yaml` with `latch generate-metadata`
  + Support for default values for parameters

### Changed

* Snakemake
  + JIT register step no longer downloads input files by default
  + `latch_metadata` should now be a module (directory containing an `__init__.py` file), as opposed to just being a file

## 2.34.0 - 2023-10-04

### Added

* Snakemake
  + `directory` modifier for input / outputs
  + Support `temp` by removing from compiled rules. All files / directories are
  temporary because they are deleted at the end of each job on Latch.
  + `multiext` output modifier
  + `report` output modifier
  + `params` in rules

### Fixed

* Snakemake
  + Replace skipped rules with `Ellipsis`. Supports rules nested in conditionals where previously an empty block was produced.
  + Patched parser to generate compiled code for `workflow.include` calls Compiled workflow.include should carry `print_compilation` keyword (snakemake/snakemake#2469)
  + Detect use of `conda` keyword and install in image. This effectively supports wrapper/conda keywords.
  + `Iterable, Generator` cause issues as type hints when imported from `collections.abc` rather than `typing`

## 2.33.0 - 2023-09-29

### Added

* Add `latch sync` for synchronization from local to remote directories that only uploads modified content

## 2.32.8 - 2023-09-07

### Fixed

* Snakemake:
    - Better errors if `Snakefile` or `latch_metadata.py` file missing
    - Correct issues with snakemake example project

## 2.32.7 - 2023-09-07

### Fixed

* Snakemake:
    - `--snakemake` for `latch dockerfile` command to generate `Dockerfile` with
    necessary instructions

    - Snakemake example for `latch init`

## 2.32.6 - 2023-09-07

### Fixed

* A bug in `latch develop` where images for newly registered workflows could not be found.

## 2.32.5 - 2023-08-28

### Fixed

* Snakemake:
  + Ignore global ruleorder directive
  + Ignore temporary condition on output values

## 2.32.4 - 2023-08-28

### Fixed

* Fixed a bug in `latch ls` where `datetime.isoformat` was called on strings with timestamps (which is not supported on python < 3.11)

## 2.32.3 - 2023-08-26

### Fixed

* Snakemake issues
  + bounded snakemake versions to prevent compatibility issues that arise in later versions
  + small bugs in list json encoder
  + mishandled http issues.

## 2.32.2 - 2023-08-25

### Fixed

* Fixed `latch ls` to work with all latch URLs
* Fixed autocomplete bug where no completion results would be returned for longer paths

## 2.32.1 - 2023-08-24

### Fixed

* Corrected `dataclass` import and removed `multiprocessing` logging from `latch cp`.

## 2.32.0 - 2023-08-23

### Changed

* `latch cp` can now handle directories with up to `50k` objects

### Fixed

* Various vestigial bugs in `latch develop` that blocked certain users

## 2.31.1 - 2023-08-08

### Changed

* Any CLI command will now display a message if no authentication token is found

## 2.31.0 - 2023-07-28

### Changed

* `latch stop-pod` renamed to `latch pods stop`

## 2.30.0 - 2023-07-27

### Added

* Support for python 3.11

### Dependencies

* pinned `lytekit` to `v0.15.2` to remove numpy + pandas + pyarrow dependencies
* pinned `lytekitplugins-pods` to `v0.6.1` to remove dependency on numpy
* pinned `latch-sdk-gql` to `0.0.6` which supports 3.11
* pinned `latch-sdk-config` to `0.0.4` which supports 3.11

## 2.29.0 - 2023-07-26

### Added

* `stop-pod` command to the CLI. Allows the user to stop a pod in which the CLI resides or to stop a pod using its id.

## 2.28.0 - 2023-07-25

### Added

* Tasks explicitly request ephemeral storage
* `custom_task` and `custom_memory_optimized_task` allow selecting storage size
* `custom_memory_optimized_task` functionality merged into `custom_task`

### Deprecated

* `custom_memory_optimized_task`

## 2.27.4 - 2023-07-18

### Changed

* changed beta register implementation

## 2.27.3 - 2023-07-18

### Dependencies

* pinned `lytekit` to `v0.14.15` to bring in `marshmallow-enum` as a dependency.

## 2.27.2 - 2023-07-17

### Fixed

* fixed bug where `LatchFile`s/`LatchDir`s would provide `file://` URIs instead of Unix paths, which was causing errors in, e.g., calls to `open()`.

## 2.27.1 - 2023-07-15

### Fixed

* fixed bug where `LatchFile`s/`LatchDir`s wouldn't respect the workspace selected using `latch workspace`.

## 2.27.0 - 2023-07-15

### Added

* Added `.iterdir()` method to `LatchDir` to iterate through subdirectories

## 2.26.2 - 2023-07-11

### Fixed

* Fix unclosed file in `lytekit` upload code

## 2.26.1 - 2023-07-10

### Fixed

* LatchFiles accessed through registry are downloaded to a file with the same name as the file on latch

## 2.26.0 - 2023-07-07

### Changed

* Gated `latch develop` resource selection behind an environment variable due to its slow performance

### Dependencies

* Added back several dependencies to allow the old `latch develop` infrastructure to work properly.

## 2.25.2 - 2023-07-05

### Fixed

* Dockerfile generation uses `\` escaping: fixes bug in Conda and R template

## 2.25.1 - 2023-06-28

### Dependencies

* Upgraded `paramiko` dependency to `>=3.2.0` which fixes a `PKey` issue.

## 2.25.0 - 2023-06-28

### Changed

* `latch register` experimental features (2.24.xx) are now gated behind an environment variable, and by default we use the old (pre 2.24) register backend.

## 2.24.12 - 2023-06-27

### Dependencies

* Upgraded lytekit to version 0.14.13 to support uploading files up to 5 TiB from within a task

## 2.24.11 - 2023-06-27

### Fixed

* Internal bug in `latch register` which caused an API call to be made when not necessary, resulting in an irrelevant exception being thrown

## 2.24.10 - 2023-06-27

### Fixed

* Bug in `latch cp` upload path where URLs would be generated but files would not be uploaded

## 2.24.9 - 2023-06-27

### Changed

* Added client side rate limiting to `latch cp` upload API calls so as to not throttle our backend.

## 2.24.8 - 2023-06-27

### Fixed

* `latch register` provision timeout bug
* catch `KeyboardInterrupt`s during register provisioning
* updated `latch-base` image to fix docker-in-docker workflows which use the host machine's network interface

## 2.24.7 - 2023-06-26

### Fixed

* `latch develop` and `latch register` provision timeout increased to 30 minutes

## 2.24.6 - 2023-06-26

### Fixed

* `latch develop` and `latch register` SSH connections timeout on inactivity

## 2.24.5 - 2023-06-26

### Fixed

* Bug in `latch develop` where rsync would continually flood stdout with requests to confirm host key authenticity

## 2.24.3 - 2023-06-24

### Added

* Rename `--no-glob` option shorthand to `-G` for `latch cp`

### Fixed

* Bug in `latch register` where SSH connections were going stale

## 2.24.0 - 2023-06-23

### Added

* Glob support for latch cp
* latch cp autocomplete
* ability to choose task size in latch develop

### Changed

* Backend implementations of latch register and latch develop

## 2.23.5 - 2023-06-19

### Fixed

* Fix limits and imports

## 2.23.3 - 2023-06-19

### Added

* Memory optimized task type

## 2.23.2 - 2023-06-14

### Fixed

* Template generation bug in empty wfs

## 2.23.1 - 2023-06-12

### Fixed

* NFCore template using wrong Latch version

## 2.22.5 - 2023-06-10

### Added

* When a CLI command fails, metadata (`latch` version, current python, os info, etc) is printed.
* There is now a prompt on failure to generate a crash report. Previously reports were generated automatically which was slow and sometimes error-prone.

### Fixed

* Bugs that broke support for Python 3.8 users:
  + Fixed imports of `functools.cache`
  + Fixed `with` statements with multiple contexts

### Dependencies

* Removed unused packages
  + `awscli`
  + `uvloop`
  + `prompt-toolkit`

## 2.22.4 - 2023-06-08

### Fixed

* `catalogMultiCreateExperiments` instead of `catalogMultiUpsertExperiments` in registry API

## 2.22.3 - 2023-06-08

### Fixed

* `catalogMultiCreateProjects` instead of `catalogMultiUpsertProjects` in registry API

## 2.22.2 - 2023-06-08

### Fixed

* `workspace_id` failing when file is empty

## 2.22.1 - 2023-06-05

### Fixed

* `latch cp` failing when uploading a file into a directory without specifying the resulting filename.

## 2.22.0 - 2023-05-31

### Fixed

* `latch cp` occasionally throwing an error when finalizing uploads for directories.

### Added

* `latch cp` now supports remote -> remote copying (i.e. both source and destination are remote paths). This enables copying files across workspaces
* `latch mv` for moving remote files.

## 2.21.7 - 2023-05-29

### Fixed

* Semver violation related to removed `__init__.py` files. These will happen again in the future but a proper major release will be created, communicated, and marketed.

## 2.21.6 - 2023-05-29

### Dependencies

* Upgraded dependency `lytekit` to version `0.14.11`.

## 2.21.5 - 2023-05-29

### Fixed

* More imports in docker/NF-core template workflows have been updated to reflect the import changes outlined in the previous version.

## 2.21.4 - 2023-05-29

### Fixed

* Imports in docker/NF-core template workflows have been updated to reflect the import changes outlined in the previous version.

## 2.21.3 - 2023-05-26

### Added

* NFCore example workflow

### Changed

* Replace docker example workflow with blastp
* Docker image selection when creating an empty workflow
* Workflow Name, Author Name prompts when creating an empty workflow

* `latch cp` has been rewritten and now allows for latch paths of the form
  + `latch:///a/b/c`
  + `latch://xxx.account/a/b/c` where `xxx` is the account ID
  + `latch://shared.xxx.account/a/b/c`
  + `latch://shared/a/b/c`
  + `latch://mount/a/b/c`
  + `latch://xxx.node` where `xxx` is the data ID (viewable in Latch Console)

### Removed

* Unnecessary imports in `__init__.py` files have been removed. Statements like `from latch.types import LatchFile` will no longer work, and such objects should be imported from their defining files instead (in this example, the correct import is `from latch.types.file import LatchFile`)

## 2.19.11 - 2023-05-16

### Fixed

* Revert an undocumented change that caused custom task settings to not work

## 2.19.10 - 2023-05-16

### Fixed

* Typo in `latch init` R template

## 2.19.9 - 2023-05-12

### Fixed

* `latch cp` should automatically detect file content type

## 2.19.8 - 2023-05-11

### Fixed

* Registry API crashes when resolving paths if `~/.latch/workspace` does not exist

## 2.19.7 - 2023-05-09

### Added

* `latch register` will ask for confirmation unless `--yes` is provided on the command line

### Changed

* `latch register --remote` is now the default. Use `--no-remote` to build the workflow image locally

### Fixed

* `latch register --remote` will no longer ask for host key fingerprint verification

## 2.19.6 - 2023-05-08

### Fixed

* Registry APIs should properly resolve files when using workspaces instead of always using the signer account

## 2.19.5 - 2023-05-06

### Fixed

* `latch workspace` options should be ordered alphabetically

## 2.19.4 - 2023-05-04

### Fixed

* Conda template registration issue and run in correct environment issue
# Latch SDK Changelog

## 2.19.3 - 2023-04-26

### Fixed

* Tasks stuck initializing on nodes that ran multiple tasks before

## 2.19.2 - 2023-04-24

### Dependencies

* Upgrades lytekit to `0.14.10`

## 2.19.1 - 2023-04-21

### Changed

* `latch cp` now has a progress bar for downloads (previously they only showed for uploads)

## 2.19.0 - 2023-04-14

### Added

* Functions for creating/deleting Projects and Tables, and creating Table columns in the Registry API

## 2.18.3 - 2023-04-12

### Fixed

* Registry table updates should work with columns that have spaces in names

## 2.18.2 - 2023-04-11

### Changed

* Improved Registry API `__str__` and `__repr__`

## 2.18.1 - 2023-04-08

### Fixed

* Registry API should work in an running asyncio event loop

## 2.18.0 - 2023-04-08

### Added

* A new API for interacting with Latch Registry

### Dependencies

* Added `gql` and `aiohttp` as dependencies

## 2.17.2 - 2023-04-07

### Fixed

* Prevent `latch cp` from hitting the s3 part limits which causes large
  file uploads to fail

## 2.17.1 - 2023-04-05

### Fixed

* Switched a dictionary union from `|=` notation to a manual for-loop to
  maintain support for Python 3.8.

## 2.17.0 - 2023-04-01

### Added

* Option to disable default bulk execution mechanism when an alternative (e.g. using a samplesheet parameter) is supported by the workflow itself

## 2.16.0 - 2023-04-01

### Added

* Verified Trim Galore adapter trimming workflow stub

## 2.15.1 - 2023-03-30

### Fixed

* Custom tasks with less than 32 cores receiving incorrect toleration

## 2.15.0 - 2023-03-29

### Added

* Verified MAFFT alignment workflow stub

## 2.14.2 - 2023-03-24

### Fixed

* Parameter flow forks should preserve the order of branches

## 2.14.1 - 2023-03-21

### Fixed

* `latch` commands which require authentication prompt user for token when no browser is present on machine

## 2.14.0 - 2023.03-18

### Added

* SampleSheet metadata to `LatchParameter` -- allows for importing samples from Registry

## 2.13.5 - 2023-02-21

### Fixed

* `latch register` ssh-keygen bug when `.latch` folder does not exist

## 2.13.4 - 2023-02-21

### Dependencies

* Upgrades lytekit to `0.14.9`

## 2.13.3 - 2023-02-21

### Fixed

* Docker template uses correct base image

## 2.13.2 - 2023-02-21

### Fixed

* Internal state file should be automatically created when running `latch register` and `latch develop`

### Added

* `latch init`: Docker in Docker template workflow
* `latch init`: Docker base image
* Small, medium, and large tasks use the [Sysbox runtime](https://github.com/nestybox/sysbox) to run Docker and other system software within task containers

## 2.13.1 - 2023-02-17

### Fixed

* Add latch/latch_cli/services/init/common to pypi release

## 2.13.0 - 2023-02-17

### Added

* The `latch dockerfile` command which auto-generates a Dockerfile from files in the workflow directory.
* The `latch init` command can use base images with hardware acceleration using the `--cuda` and the `--opencl` flags
* The `latch init` command does not populate the workflow directory with a Dockerfile by default
* The `latch init` command will populate the workflow directory with a Dockerfile if passed `--dockerfile`
* The `latch register` and `latch develop` commands auto-generate a dockerfile from files in the workflow directory if no Dockerfile is present
* Documentation for the auto-generated Dockerfile feature

### Fixed

* Quickstart tutorial is written factually
* Getting started docs are written factually

## 2.12.1 - 2023-02-08

### Added

* `latch develop` documentation updates

### Fixed

* `latch develop` throws error if user does not have rsync installed
* `pip install latch` installs the `watchfiles` package for `latch develop`

## 2.11.1 - 2023-01-25

### Fixed

* LatchDir initialized with local path initialized to Path object fails on upload

## 2.12.0 - 2023-02-06

### Added

* `latch develop` drops users directly into a shell in their docker environment. Local changes in the workflow directory and any subdirectories are automatically synced into the environment. Deleted local files are not deleted in the environment. However, any additions or modifications to files and directories are propagated.

### Removed

* latch develop no longer drops user into REPL with multiple options -- it goes straight to a shell.

## 2.11.1 - 2023-01-25

### Fixed

* LatchDir initialized with local path initialized to Path object fails on upload

## 2.11.0 - 2023-01-20

### Added

* Use best practices in `latch init` templates
  + `LatchOutputDir` used to indicate output location on Latch
  + Regex rules used to validate files
  + Splits tasks into files
  + Include empty template
  + Remove yaml metadata from docstring
  + Use messages in examples
  + Error handling
  + Add LICENSE file
  + Add README file
* Allow user to select template in GUI or pass flag
* Allow user to run `latch init .`

### Fixed

* LatchDir type transformer bug with Annotated types
  + LatchOutputDir is fixed

## 2.10.0 - 2023-01-14

### Added

* The `latch develop` command, and with it an ecosystem supporting local
  development and faster debugging.
* The `latch cp` command now displays a x number of files out of n indicator
  and displays which stage of the download is going on (network request to get
  presigned urls vs downloading blob data).
* A new error that is thrown when there is an inconsistency between a
`LatchMetadata` object and its associated workflow's parameters.
* The function `get_secret` which allows users to reference secrets they've
  uploaded to the Latch platform from within a workflow.

### Deprecated

* The commands
  + `latch rm`,
  + `latch mkdir`, and
  + `latch touch`.
* The operators
  + `left_join`,
  + `right_join`,
  + `inner_join`,
  + `outer_join`,
  + `group_tuple`,
  + `latch_filter`, and
  + `combine`.

### Removed

* Removed a broken SDK test (launching CRISPResso2)

### Fixed

* `requests` library given higher version lower bound to fix warning with one of its dependencies
* `lytekit` version updated to
  + pin `numpy` to version `1.22` (breaking changes in later versions of this library)
  + have better behavior when downloading directories during local development
  + force retry on connection closed on file uploads (POST requests more generally)
* `latch get-params` will escape class attribute names (representation of Enum
  type) if they are python keywords
* `latch preview` now requires a directory argument instead of a workflow name
  argument, and now behaves consistently with regular parameter interface
  generation.
* The crash reporter now prints stack traces of caught exceptions in the
  correct order
* `latch develop` now throws an error when run on a workflow that hasn't been
  registered yet.
* Reworked how internal configs are stored, eschewing a flat dictionary of API
  endpoints in favor of a nested dataclass. This removes a small class of
  potential mistakes arising from misspelling, and gives the benefit of IDE
  intellisense.
* Made both configs singletons.

## 2.10.1 - 2023-01-18

### Fixed

* Fixed issue with registering libraries containing nested imports used as
  subclasses (eg. `torch` )<|MERGE_RESOLUTION|>--- conflicted
+++ resolved
@@ -16,21 +16,19 @@
 
 # Latch SDK Changelog
 
-<<<<<<< HEAD
-## 2.46.6 - 2024-06-19
+## 2.46.8 - 2024-06-19
 
 ### Added
 
 * Nextflow
   + Support for relaunching from failed task using `-resume` flag
-=======
+
 ## 2.46.7 -- 2024-06-19
 
 ### Fixed
 
 * Nextflow
   + Bump Nextflow version to 1.0.8 to add retries on failure
->>>>>>> d186e638
 
 ## 2.46.6 - 2024-06-14
 
