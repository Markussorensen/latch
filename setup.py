--- conflicted
+++ resolved
@@ -50,13 +50,10 @@
         "websockets==11.0.3",
         "watchfiles==0.19.0",
     ],
-<<<<<<< HEAD
     extras_require={
+        "snakemake": ["snakemake>=7.18.0, <7.30.2"],
         "pandas": ["pandas==2.0.3"],
     },
-=======
-    extras_require={"snakemake": ["snakemake>=7.18.0, <7.30.2"]},
->>>>>>> 9321ec15
     classifiers=[
         "Programming Language :: Python :: 3.8",
         "Programming Language :: Python :: 3.9",
