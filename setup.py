import sys

from setuptools import find_packages, setup

MIN_PYTHON_VERSION = (3, 7)
CURRENT_PYTHON = sys.version_info[:2]

if CURRENT_PYTHON < MIN_PYTHON_VERSION:
    print(
        f"Latch SDK is only supported for Python version is {MIN_PYTHON_VERSION}+."
        f" Detected you are on version {CURRENT_PYTHON}, installation will not proceed!"
    )
    sys.exit(-1)

setup(
    name="latch",
<<<<<<< HEAD
    version="v2.4.6",
=======
    version="v2.5.0",
>>>>>>> bb481e99
    author_email="kenny@latch.bio",
    description="The Latchbio SDK",
    packages=find_packages(),
    include_package_data=True,
    python_requires=">=3.7",
    entry_points={
        "console_scripts": [
            "latch=latch_cli.main:main",
        ]
    },
    install_requires=[
        "awscli==1.25.22",
        "aioconsole==0.5.1",
        "kubernetes>=24.2.0",
        "pyjwt>=0.2.0",
        "requests>=2.0",
        "click>=8.0",
        "docker>=5.0",
        "paramiko>=2.11.0",
        "scp>=0.14.0",
        "boto3>=1.24.22",
        "tqdm>=4.63.0",
        "lytekit==0.11.1",
        "lytekitplugins-pods==0.4.0",
        "typing-extensions==4.3.0",
        "apscheduler==3.9.1",
        "uvloop==0.17.0",
        "websockets==10.3",
    ],
    classifiers=[
        "Programming Language :: Python :: 3.7",
        "Programming Language :: Python :: 3.8",
        "Programming Language :: Python :: 3.9",
    ],
)<|MERGE_RESOLUTION|>--- conflicted
+++ resolved
@@ -14,11 +14,7 @@
 
 setup(
     name="latch",
-<<<<<<< HEAD
     version="v2.4.6",
-=======
-    version="v2.5.0",
->>>>>>> bb481e99
     author_email="kenny@latch.bio",
     description="The Latchbio SDK",
     packages=find_packages(),
